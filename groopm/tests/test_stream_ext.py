--- conflicted
+++ resolved
@@ -46,11 +46,7 @@
     values = np.concatenate((left, right))
     indices = values.argsort()
     sorted_values = values[indices]
-<<<<<<< HEAD
-
-=======
     
->>>>>>> f2ca3798
     n = np_random.random_integers(5, values.size)
     merged = np.zeros(n, dtype=values.dtype)
     merged_indices = np.zeros(n, dtype=indices.dtype)
