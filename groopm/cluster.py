#!/usr/bin/env python
###############################################################################
#                                                                             #
#    cluster.py                                                               #
#                                                                             #
#    A collection of classes / methods used when clustering contigs           #
#                                                                             #
#    Copyright (C) Michael Imelfort, Tim Lamberton                            #
#                                                                             #
###############################################################################
#                                                                             #
#          .d8888b.                                    888b     d888          #
#         d88P  Y88b                                   8888b   d8888          #
#         888    888                                   88888b.d88888          #
#         888        888d888 .d88b.   .d88b.  88888b.  888Y88888P888          #
#         888  88888 888P"  d88""88b d88""88b 888 "88b 888 Y888P 888          #
#         888    888 888    888  888 888  888 888  888 888  Y8P  888          #
#         Y88b  d88P 888    Y88..88P Y88..88P 888 d88P 888   "   888          #
#          "Y8888P88 888     "Y88P"   "Y88P"  88888P"  888       888          #
#                                             888                             #
#                                             888                             #
#                                             888                             #
#                                                                             #
###############################################################################
#                                                                             #
#    This program is free software: you can redistribute it and/or modify     #
#    it under the terms of the GNU General Public License as published by     #
#    the Free Software Foundation, either version 3 of the License, or        #
#    (at your option) any later version.                                      #
#                                                                             #
#    This program is distributed in the hope that it will be useful,          #
#    but WITHOUT ANY WARRANTY; without even the implied warranty of           #
#    MERCHANTABILITY or FITNESS FOR A PARTICULAR PURPOSE.  See the            #
#    GNU General Public License for more details.                             #
#                                                                             #
#    You should have received a copy of the GNU General Public License        #
#    along with this program. If not, see <http://www.gnu.org/licenses/>.     #
#                                                                             #
###############################################################################

__author__ = "Michael Imelfort, Tim Lamberton"
__copyright__ = "Copyright 2012/2013"
__credits__ = ["Tim Lamberton", "Michael Imelfort"]
__license__ = "GPL3"
__maintainer__ = "Tim Lamberton"
__email__ = "t.lamberton@uq.edu.au"

###############################################################################

import numpy as np
import numpy.linalg as np_linalg
import scipy.cluster.hierarchy as sp_hierarchy
import scipy.spatial.distance as sp_distance
import scipy.stats as sp_stats
import operator
import os

# local imports
import distance
import recruit
import hierarchy
from profileManager import ProfileManager
#from classification import ClassificationManager
from groopmExceptions import SavedDistancesInvalidNumberException

###############################################################################
###############################################################################
###############################################################################
###############################################################################

class CoreCreator:
    """Top level class for making bins"""
    
    def __init__(self, dbFileName):
        self._pm = ProfileManager(dbFileName)
        self._dbFileName = dbFileName
        
    def loadProfile(self, timer, minLength):
        return self._pm.loadData(timer,
                                 minLength=minLength,
                                 loadMarkers=True,
                                 loadBins=False)
        
    def run(self,
            timer,
            minLength,
            minSize,
            minPts,
            savedDistsPrefix="",
            keepDists=False,
            force=False):
        # check that the user is OK with nuking stuff...
        if not force and not self._pm.promptOnOverwrite():
            return
            
        profile = self.loadProfile(timer,
                                   minLength=minLength
                                   )
        
        if savedDistsPrefix=="":
            savedDistsPrefix = self._dbFileName
        savedCovDists = savedDistsPrefix+".cov.npy"
        savedKmerDists = savedDistsPrefix+".kmer.npy"
        savedWeights = savedDistsPrefix+".weights.npy"
        
        ce = ClassificationClusterEngine(profile,
                                         minPts=minPts,
                                         minSize=minSize,
                                         savedCovDists=savedCovDists,
                                         savedKmerDists=savedKmerDists,
                                         savedWeights=savedWeights,
                                         )
        ce.makeBins(timer,
                    out_bins=profile.binIds,
                    out_reach_order=profile.reachOrder,
                    out_reach_dists=profile.reachDists
                    )

        # Now save all the stuff to disk!
        print "Saving bins"
        self._pm.setReachabilityOrder(profile)
        self._pm.setBinAssignments(profile, nuke=True)
        print "    %s" % timer.getTimeStamp()
        
        # Remove created files
        if not keepDists:
            try:
                os.remove(savedCovDists)
                os.remove(savedKmerDists)
                os.remove(savedWeights)
            except:
                raise
            
        
        
# Hierarchical clustering
class HierarchicalClusterEngine:
    """Abstract hierarchical clustering pipeline.
    Subclass should provide `distances` and `fcluster` methods to the
    interface outlined below.
    """
    
    def makeBins(self, timer, out_bins, out_reach_order, out_reach_dists):
        """Run binning algorithm"""
        
        print "Getting distance info"
        dists = self.distances()
        print "    %s" % timer.getTimeStamp()
        
        print "Computing cluster hierarchy"
        (o, d) = distance.reachability_order(dists)
        print "    %s" % timer.getTimeStamp()
        
        print "Finding cores"
        T = self.fcluster(o, d)
        out_bins[...] = T
        out_reach_order[...] = o
        out_reach_dists[...] = d
        print "    %s bins made." % len(set(out_bins).difference([0]))
        print "    %s" % timer.getTimeStamp()
            
    def distances(self):
        """Computes pairwise distances of observations.
        
        Returns
        -------
        Y : ndarray
            Returns a condensed distance matrix for pairs of observations.
            See `squareform` from the `scipy` documentation.
        
        """
        pass #subclass to override
        
    def fcluster(self, o, d):
        """Find flat clusters from reachability summary.
        
        Parameters
        ----------
        o : ndarray
            1-D array of indices of original observations in traversal order.
        d : ndarray
            1-D array. `d[i]` is the `i`th traversal distance.
            
        Returns
        -------
        T : ndarray
            1-D array. `T[i]` is the flat cluster number to which original
            observation `i` belongs.
        """
        pass #subclass to override
        
        
class ClassificationClusterEngine(HierarchicalClusterEngine):
    """Cluster using hierarchical clusturing with feature distance ranks and marker taxonomy"""
    
    def __init__(self, profile, minPts, minSize, savedCovDists="", savedKmerDists="", savedWeights=""):
        self._profile = profile
        self._minPts = minPts
        self._minSize = minSize
        self._savedCovDists = savedCovDists
        self._savedKmerDists = savedKmerDists
        self._savedWeights = savedWeights
    
    def distances(self):
        de = CachingProfileDistanceEngine(savedCovDists=self._savedCovDists, 
                                          savedKmerDists=self._savedKmerDists,
                                          savedWeights=self._savedWeights)
        den_dists = de.makeDensityDistances(self._profile.covProfiles,
                                            self._profile.kmerSigs,
                                            self._profile.contigLengths, 
                                            minPts=self._minPts,
                                            minSize=self._minSize)
        return den_dists
    
    def fcluster(self, o, d):
        Z = hierarchy.linkage_from_reachability(o, d)
        fce = MarkerCheckFCE(self._profile, minPts=self._minPts, minSize=self._minSize)
        bins = fce.makeClusters(Z)
        return bins
            
###############################################################################
###############################################################################
###############################################################################
###############################################################################

class ProfileDistanceEngine:
    """Simple class for computing profile feature distances"""

    def makeScaledRanks(self, covProfiles, kmerSigs, contigLengths, silent=False):
        """Compute pairwise rank distances separately for coverage profiles and
        kmer signatures, and give rank distances as a fraction of the largest rank.
        """
        n = len(contigLengths)
        if(not silent):
            print "Computing pairwise contig distances for 2^%.2f pairs" % np.log2(n*(n-1)//2)
        (lens_i, lens_j) = tuple(contigLengths[i] for i in distance.pairs(n))
        weights = lens_i * lens_j
        scale_factor = 1. / weights.sum()
        (cov_ranks, kmer_ranks) = tuple(distance.argrank(sp_distance.pdist(feature, metric="euclidean"), weights=weights, axis=None) * scale_factor for feature in (covProfiles, kmerSigs))
        return (cov_ranks, kmer_ranks, weights)
    
    def makeNormRanks(self, covProfiles, kmerSigs, contigLengths, silent=False):
        """Compute norms in {coverage rank space x kmer rank space}
        """
        (cov_ranks, kmer_ranks, weights) = self.makeScaledRanks(self, covProfiles, kmerSigs, contigLengths, silent=silent)
        rank_norms = np.sqrt(cov_ranks**2 + kmer_ranks**2)
        return (rank_norms, weights)
    
    def makeDensityDistances(self, covProfiles, kmerSigs, contigLengths, minSize=None, minPts=None, silent=False):
        """Compute density distances for pairs of contigs
        """
        (rank_norms, weights) = self.makeNormRanks(covProfiles, kmerSigs, contigLengths, silent=silent)
        if not silent:
            print "Reticulating splines"
            
        # Convert the minimum size in bp of a bin to the minimum weighted density
        # used to compute the density distance. For a contig of size L, the sum of
        # nearest neighbour weights will be W=L*{sum of nearest neighbour lengths}. The
        # corresponding size of the bin including the nearest neighbours will be
        # S=L+{sum of nearest neighbour lengths}. Applying the size constraint S>minSize
        # yields the weight constraint W>L*(minSize - L).
        if minSize is None:
            minWt = None
        else:
            v = np.full(len(contigLengths), contigLengths.min())
            #v = contigLengths
            minWt = np.maximum(minSize - v, 0) * v
        den_dist = distance.density_distance(rank_norms, weights=weights, minWt=minWt, minPts=minPts)
        return den_dist
        
        
class CachingProfileDistanceEngine:
    """Class for computing profile feature distances. Does caching to disk to keep memory usage down."""

    def __init__(self, savedCovDists, savedKmerDists, savedWeights):
        self._savedCovDists = savedCovDists
        if not self._savedCovDists.endswith(".npy"):
            self._savedCovDists += ".npy"
        self._savedKmerDists = savedKmerDists
        if not self._savedCovDists.endswith(".npy"):
            self._savedCovDists += ".npy"
        self._savedWeights = savedWeights
        if not self._savedWeights.endswith(".npy"):
            self._savedWeights += ".npy"
    
    def _getWeights(self, contigLengths):
        try:
            weights = np.load(self._savedWeights)
            assert_num_obs(len(contigLengths), weights)
        except IOError:        
            (lens_i, lens_j) = tuple(contigLengths[i] for i in distance.pairs(len(contigLengths)))
            weights = 1. * lens_i * lens_j
            #weights = sp_distance.pdist(contigLengths[:, None], operator.mul)
            np.save(self._savedWeights, weights)
        return weights
    
    def _getScaledRanks(self, covProfiles, kmerSigs, contigLengths, silent=False):
        """Compute pairwise rank distances separately for coverage profiles and
        kmer signatures, and give rank distances as a fraction of the largest rank.
        """
        n = len(contigLengths)
        if(not silent):
            print "Computing pairwise contig distances for 2^%.2f pairs" % np.log2(n*(n-1)//2)
        cached_weights = None
        scale_factor = None
        try:
            cov_ranks = np.load(self._savedCovDists)
            assert_num_obs(n, cov_ranks)
        except IOError:
            cached_weights = self._getWeights(contigLengths)
            scale_factor = 1. / cached_weights.sum()
            cov_ranks = distance.argrank(sp_distance.pdist(covProfiles, metric="euclidean"), weights=cached_weights, axis=None) * scale_factor
            np.save(self._savedCovDists, cov_ranks)
        try:
            kmer_ranks = np.load(self._savedKmerDists)
            assert_num_obs(n, kmer_ranks)
        except IOError:
            del cov_ranks # save a bit of memory
            if cached_weights is None:
                cached_weights = self._getWeights(contigLengths)
                scaled_factor = 1. / cached_weights.sum()
            kmer_ranks = distance.argrank(sp_distance.pdist(kmerSigs, metric="euclidean"), weights=cached_weights, axis=None) * scale_factor
            np.save(self._savedKmerDists, kmer_ranks)
            cov_ranks = np.load(self._savedCovDists)
        return (cov_ranks, kmer_ranks, cached_weights)
    
    @profile
    def makeScaledRanks(self, covProfiles, kmerSigs, contigLengths, silent=False):
        (cov_ranks, kmer_ranks, cached_weights) = self._getScaledRanks(covProfiles, kmerSigs, contigLengths, silent=silent)
        if cached_weights is None:
            cached_weights = self._getWeights(contigLengths)
        return (cov_ranks, kmer_ranks, cached_weights)
    
    @profile
    def makeNormRanks(self, covProfiles, kmerSigs, contigLengths, silent=False):
        """Compute norms in {coverage rank space x kmer rank space}
        """
        (cov_ranks, kmer_ranks, w) = self._getScaledRanks(covProfiles, kmerSigs, contigLengths, silent=silent)
        del w # save some memory
        rank_norms = np.sqrt(cov_ranks**2 + kmer_ranks**2)
        w = self._getWeights(contigLengths)
        return (rank_norms, w)
    
<<<<<<< HEAD
    @profile
=======
>>>>>>> aa9c8313
    def makeDensityDistances(self, covProfiles, kmerSigs, contigLengths, minSize=None, minPts=None, silent=False):
        """Compute density distances for pairs of contigs
        """
        (rank_norms, weights) = self.makeNormRanks(covProfiles, kmerSigs, contigLengths, silent=silent)
        if not silent:
            print "Reticulating splines"
            
        # Convert the minimum size in bp of a bin to the minimum weighted density
        # used to compute the density distance. For a contig of size L, the sum of
        # nearest neighbour weights will be W=L*{sum of nearest neighbour lengths}. The
        # corresponding size of the bin including the nearest neighbours will be
        # S=L+{sum of nearest neighbour lengths}. Applying the size constraint S>minSize
        # yields the weight constraint W>L*(minSize - L).
        if minSize is None:
            minWt = None
        else:
            v = np.full(len(contigLengths), contigLengths.min())
            #v = contigLengths
            minWt = np.maximum(minSize - v, 0) * v
        den_dist = distance.density_distance(rank_norms, weights=weights, minWt=minWt, minPts=minPts)
        return den_dist
        

def assert_num_obs(n, y):
    if n != sp_distance.num_obs_y(y):
        raise SavedDistancesInvalidNumberException("Saved distances for different number of observations")
        
###############################################################################
###############################################################################
###############################################################################
###############################################################################

class FlatClusterEngine:
    """Flat clustering pipeline.
    
    Subclass should provide `getScores` and `isLowQuality` methods with the
    described interfaces.
    """
    
    def unbinClusters(self, unbin, out_bins):
        out_bins[unbin] = 0
        (_, new_bids) = np.unique(out_bins[out_bins != 0], return_inverse=True)
        out_bins[out_bins != 0] = new_bids+1
    
    def makeClusters(self,
                     Z,
                     return_leaders=False,
                     return_low_quality=False,
                     return_coeffs=False,
                     return_support=False,
                     return_seeds=False,
                     return_conservative_bins=False,
                     return_conservative_leaders=False):
        """Implements algorithm for cluster formation.
        
        The set of flat clusters returned (should) satisfy the following
        constraints:
            1. Clusters exceed a minimum standard (as reported by
               `isLowQuality` method);
            2. As allowed by 1, the number of clusters is the maximimum such
               that no smaller number of clusters has a higher sum quality (as
               reported by `getScore` method);
            3. As allowed by 1 and 2, the total size of clusters is maximum.
        
        The strategy used is:
            - Find a minimal set of clusters that maximises the sum quality
            - Grow clusters by greedily merging only below standard clusters
        
        Parameters
        ----------
        Z : ndarray
            Linkage matrix encoding a hierarchical clustering of a set of
            original observations.
        
        Returns
        -------
        T : ndarray
            1-D array. `T[i]` is the flat cluster number to which original
            observation `i` belongs.
        """
        Z = np.asarray(Z)
        n = Z.shape[0]+1
        
        # NOTE: Cases of nested clusters where the child and parent cluster heights
        # are equal are ambiguously encoded in hierarchical clusterings. 
        # This is handled by finding the row of the highest ancestor node of equal height
        # and computing scores as if all equal height descendents were considered as the
        # same node as the highest ancestor, with children corresponding to the union of
        # the combined nodes' children.
        flat_ids = hierarchy.flatten_nodes(Z)
        scores = np.asarray(self.getScores(Z))
        scores[n+np.flatnonzero(flat_ids!=np.arange(n-1))] = 0 # always propagate descendent scores to equal height parents
        # NOTE: support is a measure of the degree to which a cluster quality
        # improves on the combined quality of the best clusters below (computed
        # by maxscorebelow). Positive values indicate that the parent cluster 
        # should be favoured, zero values indicate no preference, and negative
        # values indicate that the best clusters below should be prefered.
        support = scores[n:] - hierarchy.maxscoresbelow(Z, scores, operator.add)
        support = support[flat_ids] # map values from parents to descendents of equal height
        node_support = np.concatenate((scores, support))
        
        is_low_quality_cluster = np.asarray(self.isLowQualityCluster(Z))
        is_low_quality_cluster[n:] = is_low_quality_cluster[n+flat_ids]
        
        # NOTE: conservative bins are a minimal set of clusters that have
        # maximum combined quality. The returned conservative bins have below
        # standard bins dissolved.
        (conservative_bins, conservative_leaders) = hierarchy.fcluster_merge(Z, support>0, return_nodes=True)
        conservative_bins += 1 # bin ids start at 1
        self.unbinClusters(is_low_quality_cluster[conservative_leaders], out_bins=conservative_bins)
        
        # NOTE: A seed cluster is any putative cluster that meets the minimum
        # standard, and is not already part of a conservative bin. 
        is_seed_cluster = np.logical_not(is_low_quality_cluster)
        is_seed_cluster[hierarchy.descendents(Z, conservative_leaders)] = False
        is_seed_cluster[n+np.flatnonzero(flat_ids!=np.arange(n-1))] = False # always propagate descendent scores to equal height parents
        # NOTE: to_merge is true for nodes that have at most 1 seed cluster
        # below them. We greedily merge these nodes into clusters to obtain the
        # largest possible clusters, without merging any two seed clusters. 
        to_merge = hierarchy.maxscoresbelow(Z, is_seed_cluster.astype(int), fun=operator.add)<=1
        to_merge = to_merge[flat_ids]
        (bins, leaders) = hierarchy.fcluster_merge(Z, to_merge, return_nodes=True)
        bins += 1 # bin ids start at 1
        # NOTE: any new clusters that are below minimum standard are dissolved
        # here. 
        self.unbinClusters(is_low_quality_cluster[leaders], out_bins=bins)
        bins[is_low_quality_cluster[leaders]] = 0
        (_, new_bids) = np.unique(bins[bins != 0], return_inverse=True)
        bins[bins != 0] = new_bids+1
                     
        if not (return_leaders or return_low_quality or return_support or return_coeffs or
                return_seeds or return_conservative_bins or return_conservative_leaders):
            return bins
            
        out = (bins,)
        if return_leaders:
            out += (leaders,)
        if return_low_quality:
            out += (is_low_quality_cluster,)
        if return_support:
            out += (support,)
        if return_coeffs:
            out += (scores,)
        if return_seeds:
            out += (is_seed_cluster,)
        if return_conservative_bins:
            out += (conservative_bins,)
        if return_conservative_leaders:
            out += (conservative_leaders,)
        return out
    
    def getScores(self, Z):
        """Compute cluster quality scores for nodes in a hierarchical clustering.
        
        Parameters
        ----------
        Z : ndarray
            Linkage matrix encoding a hierarchical clustering. See 
            `linkage` in `scipy` documentation.
        
        Returns
        -------
        scores : ndarray
            1-D array. `scores[i]` where `i < n` is the `quality` score for the
            singleton cluster consisting of original observation `i`. 
            `scores[i]` where `i >= n` is the `quality` score for the cluster
            consisting of the original observations below the node represented
            by the `i-n`th row of `Z`.
        """
        pass #subclass to override
        
    def isLowQualityCluster(self, Z):
        """Bit of a hack. Indicate clusters that are intrinsically low quality
        e.g. too small,  not enough bp, but don't 'infect' the quality of higher
        clusters.
        
        Parameters
        ----------
        Z : ndarray
            Linkage matrix encoding a hierarchical clustering.
        
        Returns
        -------
        l : ndarray
            1-D boolean array. `l[i]` is True for clusters that are
            low quality and otherwise False. Here `i` is a singleton 
            cluster for `i < n` and an internal cluster for `i >= n`.
        """
        pass #subclass to overrride
        
        
class MarkerCheckFCE(FlatClusterEngine):
    """Seed clusters using taxonomy and marker completeness"""
    
    def __init__(self, profile, minPts=None, minSize=None, filter_leaves=[]):
        self._profile = profile
        self._minSize = minSize
        self._minPts = minPts
        self._filterLeaves = filter_leaves
        if self._minSize is None and self._minPts is None:
            raise ValueError("'minPts' and 'minSize' cannot both be None.")
    
    def getScores(self, Z):
        return MarkerCheckCQE(self._profile, filter_leaves=self._filterLeaves).makeScores(Z)
        
    def isLowQualityCluster(self, Z):
        Z = np.asarray(Z)
        n = sp_hierarchy.num_obs_linkage(Z)
        
        # Quality clusters have total contig length at least minSize (if
        # defined) or a number of contigs at least minPts (if defined)
        doMinSize = self._minSize is not None
        doMinPts = self._minPts is not None
        if doMinSize:
            weights = np.concatenate((self._profile.contigLengths, np.zeros(n-1)))
            weights[n:] = hierarchy.maxscoresbelow(Z, weights, fun=operator.add)
            is_low_quality = weights < self._minSize   
        if doMinPts:
            is_below_minPts = np.concatenate((np.full(self._profile.numContigs, 1 < self._minPts), Z[:, 2] < self._minPts))
            if doMinSize:
                is_low_quality = np.logical_and(is_low_quality, is_below_minPts)
            else:
                is_low_quality = is_below_minPts
                
        return is_low_quality
        
              
###############################################################################
###############################################################################
###############################################################################
###############################################################################

class ClusterQualityEngine:
    """Assign cluster qualities using leaf observation attributes.
    Subclass to provide `getLeafData` and `getScore` functions with the
    interfaces specified below.
    """
  
    def makeScores(self, Z):
        """Compute coefficients for hierarchical clustering
        
        Parameters
        ----------
        Z : ndarray
            Linkage matrix encoding a hierarchical clustering.
        
        Returns
        -------
        scores : ndarray
            1-D array. `scores[i]` returns the score for cluster `i`
            computed from the concatenated data of leaves below the cluster
            using `getScore`.
        """
        Z = np.asarray(Z)
        n = Z.shape[0]+1
        
        node_data = dict(self.getLeafData())
        coeffs = np.zeros(2*n-1, dtype=float)
        
        # Compute leaf clusters
        for (i, leaf_data) in node_data.iteritems():
            coeffs[i] = self.getScore(leaf_data)
            
        # Bottom-up traversal
        for i in range(n-1):
            left_child = int(Z[i, 0])
            right_child = int(Z[i, 1])
            current_node = n+i
            
            # update leaf cache
            try:
                left_data = node_data[left_child]
                del node_data[left_child]
            except:
                left_data = []
            try:
                right_data = node_data[right_child]
                del node_data[right_child]
            except:
                right_data = []
                
            current_data = left_data + right_data
            if current_data != []:
                node_data[current_node] = current_data
            
            # We only compute a new coefficient for new sets of data points, i.e. if
            # both left and right child clusters have data points.
            if left_data == []:
                coeffs[current_node] = coeffs[right_child]
            elif right_data == []:
                coeffs[current_node] = coeffs[left_child]
            else:
                coeffs[current_node] = self.getScore(current_data)
            
        return coeffs
        
    def getLeafData(self):
        """Data associated with leaf nodes
        
        Returns
        -------
        data : dict
            A dictionary with original observation ids as keys and lists of associated leaf node data as values.
        """
        pass #subclass to override
        
    def getScore(self, node_data):
        """Compute cluster quality using concatenated leaf data.
        
        Parameters
        ----------
        node_data : list
            List of associated data for leaf nodes of a cluster.
        
        Returns
        -------
        score : float
            Value representing the `quality` score for the cluster.
        """
        pass # subclass to override
        
        
class MarkerCheckCQE(ClusterQualityEngine):
    """Cluster quality scores using taxonomy and marker completeness.
    
    We use extended BCubed metrics where precision and recall metrics are
    defined for each observation in a cluster.
    
    Traditional BCubed metrics assume that extrinsic categories are known 
    for the clustered items. In our case we have two sources of information - 
    mapping taxonomies and mapping markers. Mapping taxonomies can be used to
    group items that are 'similar enough'. Single copy markers can be used to
    distinguish when items should be in different bins.
    
    With these factors in mind, we have used the following adjusted BCubed 
    metrics:
        - Precision represents for an item how many of the item's cluster 
          are taxonomically similar items with different markers. Analogous to
          an inverted genome 'contamination' measure.
        - Recall represents for an item how many of taxonomically similar items with
          different markers are found in the item's cluster. Analogous to genome
          'completeness' measure.
          
    These metrics are combined in a naive linear manner using a mixing fraction
    alpha which can be combined additively when assessing multiple clusters.
    """
    
    def __init__(self, profile, filter_leaves=[]):
        self._alpha = 0.5
        self._d = 1
        self._mapping = profile.mapping
        
        # Connectivity matrix: M[i,j] = 1 where mapping i and j are 
        # taxonomically 'similar enough', otherwise 0.
        self._mdists = sp_distance.squareform(self._mapping.classification.makeDistances()) < self._d
        
        # Represent single-copy marker groups by integers for efficiency
        (_mnames, self._mgroups) = np.unique(self._mapping.markerNames, return_inverse=True)
        
        # With single-copy markers, ideally each marker group will be represented
        # at most once in each cluster.
        # This is the number of marker groups represented among 'similar'
        # mappings for each mapping. We use this number as the ideal number of
        # categories when computing the completeness / recall score for a cluster item.
        self._mcounts = np.array([len(np.unique(self._mgroups[row])) for row in self._mdists])
        self._mscalefactors = 1./self._mcounts
        
        # exclude any mapping data for these observations
        self._filterLeaves = filter_leaves
        
    def getLeafData(self):
        """Leaf data is a list of indices of mappings."""
        filter_leaf_set = set(self._filterLeaves)
        return dict([(i, data) for (i, data) in self._mapping.iterindices() if i not in filter_leaf_set])
        
    def getScore(self, indices):
        """Compute modified BCubed completeness and precision scores."""
        indices = np.asarray(indices)
        
        # Compute number of marker groups represented among 'similar' items with each item in cluster
        correct = np.array([len(np.unique(self._mgroups[indices[row]])) for row in self._mdists[np.ix_(indices, indices)]])
        # item precision is fraction of cluster that is correct
        prec = correct * 1. / len(indices)
        # item completeness is fraction of ideal number of marker groups calculated from the full data set in cluster
        compl = (correct * self._mscalefactors[indices])
        f = self._alpha * prec.sum() + (1 - self._alpha) * compl.sum()
        return f
        
     
###############################################################################
###############################################################################
###############################################################################
###############################################################################
<|MERGE_RESOLUTION|>--- conflicted
+++ resolved
@@ -341,10 +341,7 @@
         w = self._getWeights(contigLengths)
         return (rank_norms, w)
     
-<<<<<<< HEAD
     @profile
-=======
->>>>>>> aa9c8313
     def makeDensityDistances(self, covProfiles, kmerSigs, contigLengths, minSize=None, minPts=None, silent=False):
         """Compute density distances for pairs of contigs
         """
