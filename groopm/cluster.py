--- conflicted
+++ resolved
@@ -172,24 +172,15 @@
 ###############################################################################
 ###############################################################################          
 
-from tempfile import TemporaryFile
 class ProfileDistanceEngine:
     """Simple class for computing profile feature distances"""
-    
-<<<<<<< HEAD
-    def __init__(self):
-        self._covDistsFile = TemporaryFile()
-        self._kmerDistsFile = TemporaryFile()
-        self._weightsFile = TemporaryFile()
-    
-    @profile
-=======
+
     def __init__(self, fileName="dists.gm"):
         self._covDistsFile = fileName+".cov.npy"
         self._kmerDistsFile = fileName+".kmer.npy"
         self._weightsFile = fileName+".weights.npy"
     
->>>>>>> 74f2c1bb
+    @profile
     def makeScaledRanks(self, covProfiles, kmerSigs, contigLengths, silent=False):
         if(not silent):
             print "Computing pairwise contig distances"
@@ -201,6 +192,7 @@
         for (feature, filename) in zip([covProfiles, kmerSigs], [self._covDistsFile, self._kmerDistsFile]):
             R = distance.argrank(sp_distance.pdist(feature, metric="euclidean"), weights=weights, axis=None) * scale_factor
             np.save(filename, R)
+            del R
         np.save(self._weightsFile, weights)
     
     def loadScaledRanks(self):
@@ -215,12 +207,8 @@
         rank_norms = np.sqrt(cov_ranks**2 + kmer_ranks**2)
         return rank_norms
     
-<<<<<<< HEAD
     @profile
-    def loadDensityDistances(self, minSize=None, minPts=None, silent=False):
-=======
     def loadDensityDistances(self, contigLengths, minSize=None, minPts=None, silent=False):
->>>>>>> 74f2c1bb
         if not silent:
             print "Reticulating splines"
         rank_norms = self.loadNormRanks()
