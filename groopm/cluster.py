--- conflicted
+++ resolved
@@ -419,54 +419,6 @@
             1-D array. `T[i]` is the flat cluster number to which original
             observation `i` belongs.
         """
-<<<<<<< HEAD
-        n = len(contigLengths)
-        if(not silent):
-            print "Computing pairwise contig distances for 2^%.2f pairs" % np.log2(n*(n-1)//2)
-        cached_weights = None
-        scale_factor = None
-        try:
-            cov_ranks = np.load(self._savedCovDists)
-            assert_num_obs(n, cov_ranks)
-        except IOError:
-            cached_weights = self._getWeights(contigLengths)
-            scale_factor = 1. / cached_weights.sum()
-            cov_ranks = distance.argrank(sp_distance.pdist(covProfiles, metric="euclidean"), weights=cached_weights, axis=None) * scale_factor
-            np.save(self._savedCovDists, cov_ranks)
-        try:
-            kmer_ranks = np.load(self._savedKmerDists)
-            assert_num_obs(n, kmer_ranks)
-        except IOError:
-            del cov_ranks # save a bit of memory
-            if cached_weights is None:
-                cached_weights = self._getWeights(contigLengths)
-                scaled_factor = 1. / cached_weights.sum()
-            kmer_ranks = distance.argrank(sp_distance.pdist(kmerSigs, metric="euclidean"), weights=cached_weights, axis=None) * scale_factor
-            np.save(self._savedKmerDists, kmer_ranks)
-            cov_ranks = np.load(self._savedCovDists)
-        return (cov_ranks, kmer_ranks, cached_weights)
-    
-    @profile
-    def makeScaledRanks(self, covProfiles, kmerSigs, contigLengths, silent=False):
-        (cov_ranks, kmer_ranks, cached_weights) = self._getScaledRanks(covProfiles, kmerSigs, contigLengths, silent=silent)
-        if cached_weights is None:
-            cached_weights = self._getWeights(contigLengths)
-        return (cov_ranks, kmer_ranks, cached_weights)
-    
-    @profile
-    def makeNormRanks(self, covProfiles, kmerSigs, contigLengths, silent=False):
-        """Compute norms in {coverage rank space x kmer rank space}
-        """
-        (cov_ranks, kmer_ranks, w) = self._getScaledRanks(covProfiles, kmerSigs, contigLengths, silent=silent)
-        del w # save some memory
-        rank_norms = np.sqrt(cov_ranks**2 + kmer_ranks**2)
-        w = self._getWeights(contigLengths)
-        return (rank_norms, w)
-    
-    @profile
-    def makeDensityDistances(self, covProfiles, kmerSigs, contigLengths, minSize=None, minPts=None, silent=False):
-        """Compute density distances for pairs of contigs
-=======
         Z = np.asarray(Z)
         n = Z.shape[0]+1
         
@@ -559,7 +511,6 @@
             1-D boolean array. `l[i]` is True for clusters that are
             low quality and otherwise False. Here `i` is a singleton 
             cluster for `i < n` and an internal cluster for `i >= n`.
->>>>>>> d9bf69d4
         """
         pass #subclass to overrride
         
