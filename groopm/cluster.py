#!/usr/bin/env python
###############################################################################
#                                                                             #
#    cluster.py                                                               #
#                                                                             #
#    A collection of classes / methods used when clustering contigs           #
#                                                                             #
#    Copyright (C) Michael Imelfort, Tim Lamberton                            #
#                                                                             #
###############################################################################
#                                                                             #
#          .d8888b.                                    888b     d888          #
#         d88P  Y88b                                   8888b   d8888          #
#         888    888                                   88888b.d88888          #
#         888        888d888 .d88b.   .d88b.  88888b.  888Y88888P888          #
#         888  88888 888P"  d88""88b d88""88b 888 "88b 888 Y888P 888          #
#         888    888 888    888  888 888  888 888  888 888  Y8P  888          #
#         Y88b  d88P 888    Y88..88P Y88..88P 888 d88P 888   "   888          #
#          "Y8888P88 888     "Y88P"   "Y88P"  88888P"  888       888          #
#                                             888                             #
#                                             888                             #
#                                             888                             #
#                                                                             #
###############################################################################
#                                                                             #
#    This program is free software: you can redistribute it and/or modify     #
#    it under the terms of the GNU General Public License as published by     #
#    the Free Software Foundation, either version 3 of the License, or        #
#    (at your option) any later version.                                      #
#                                                                             #
#    This program is distributed in the hope that it will be useful,          #
#    but WITHOUT ANY WARRANTY; without even the implied warranty of           #
#    MERCHANTABILITY or FITNESS FOR A PARTICULAR PURPOSE.  See the            #
#    GNU General Public License for more details.                             #
#                                                                             #
#    You should have received a copy of the GNU General Public License        #
#    along with this program. If not, see <http://www.gnu.org/licenses/>.     #
#                                                                             #
###############################################################################

__author__ = "Tim Lamberton"
__copyright__ = "Copyright 2016"
__credits__ = ["Tim Lamberton"]
__license__ = "GPL3"
__maintainer__ = "Tim Lamberton"
__email__ = "t.lamberton@uq.edu.au"

###############################################################################

import numpy as np
import numpy.linalg as np_linalg
import scipy.cluster.hierarchy as sp_hierarchy
import scipy.spatial.distance as sp_distance
import scipy.stats as sp_stats
import operator
import os
import tables
import sys
import tempfile

# local imports
import distance
import recruit
import hierarchy
import stream
from profileManager import ProfileManager
from groopmExceptions import SavedDistancesInvalidNumberException, CacheUnavailableException
from utils import group_iterator
from data3 import KmerSigEngine

###############################################################################
###############################################################################
###############################################################################
###############################################################################

class CoreCreator:
    """Top level class for making bins"""
    
    def __init__(self, dbFileName):
        self._pm = ProfileManager(dbFileName)
        self._dbFileName = dbFileName
    
    def loadProfile(self, timer, minLength):
        return self._pm.loadData(timer,
                                 minLength=minLength,
                                 loadMarkers=True,
                                 loadBins=False)
        
    def run(self,
            timer,
            minLength,
            minSize,
            minPts,
            savedDistsPrefix="",
            keepDists=False,
            force=False):
        # check that the user is OK with nuking stuff...
        if not force and not self._pm.promptOnOverwrite():
            return
            
        profile = self.loadProfile(timer,
                                   minLength=minLength
                                   )
        
        if savedDistsPrefix=="":
            savedDistsPrefix = self._dbFileName+".dists"
        cacher = FileCacher(savedDistsPrefix)
        
        ce = ClassificationClusterEngine(profile,
                                         minPts=minPts,
                                         minSize=minSize,
                                         cacher=cacher,
                                        )
        ce.makeBins(timer,
                    out_bins=profile.binIds,
                    out_reach_order=profile.reachOrder,
                    out_reach_dists=profile.reachDists
                    )

        # Now save all the stuff to disk!
        print "Saving bins"
        self._pm.setReachabilityOrder(profile)
        self._pm.setBinAssignments(profile, nuke=True)
        print "    %s" % timer.getTimeStamp()
        
        # Remove created files
        if not keepDists:
            try:
                cacher.cleanup()
            except:
                raise
            
        
        
# Hierarchical clustering
class HierarchicalClusterEngine:
    """Abstract hierarchical clustering pipeline.
    Subclass should provide `distances` and `fcluster` methods to the
    interface outlined below.
    """
    
    def makeBins(self, timer, out_bins, out_reach_order, out_reach_dists):
        """Run binning algorithm"""
        
        print "Getting distance info"
        (pdists, core_dists) = self.distances()
        print "    %s" % timer.getTimeStamp()
        
        print "Computing cluster hierarchy"
        (o, d) = distance.reachability_order(pdists, core_dists)
        print "    %s" % timer.getTimeStamp()
        
        print "Finding cores"
        T = self.fcluster(o, d)
        out_bins[...] = T
        out_reach_order[...] = o
        out_reach_dists[...] = d
        print "    %s bins made." % len(set(out_bins).difference([0]))
        print "    %s" % timer.getTimeStamp()
            
    def distances(self):
        """Computes pairwise distances of observations.
        
        Returns
        -------
        Y : ndarray
            Returns a condensed distance matrix for pairs of observations.
            See `squareform` from the `scipy` documentation.
        
        """
        pass #subclass to override
        
    def fcluster(self, o, d):
        """Find flat clusters from reachability summary.
        
        Parameters
        ----------
        o : ndarray
            1-D array of indices of original observations in traversal order.
        d : ndarray
            1-D array. `d[i]` is the `i`th traversal distance.
            
        Returns
        -------
        T : ndarray
            1-D array. `T[i]` is the flat cluster number to which original
            observation `i` belongs.
        """
        pass #subclass to override
        
        
class ClassificationClusterEngine(HierarchicalClusterEngine):
    """Cluster using hierarchical clusturing with feature distance ranks and marker taxonomy"""
    
    def __init__(self, profile, minPts=None, minSize=None, cacher=None):
        if (minSize is None) and (minPts is None):
            raise ValueError("Specify at least one of 'minWt' or 'minPts' parameter values")
        self._profile = profile
        self._minPts = minPts
        self._minSize = minSize
        self._cacher = cacher
    
    def distances(self, silent=False, use_dims=True, fun=lambda a: a):
        if(not silent):
            n = len(self._profile.contigLengths)
            print "Computing pairwise contig distances for 2^%.2f pairs" % np.log2(n*(n-1)//2)
        if use_dims:
            if self._cacher is None and use_dims:
                de = ProfileDistanceEngine4D()
            else:
                de = StreamingProfileDistanceEngine4D(cacher=self._cacher, size=int(2**31-1))
            hybrid_ranks = de.makeHybridRank(self._profile.covProfiles,
                                             self._profile.kmerSigs,
                                             self._profile.contigLengths,
                                             self._profile.normCoverages[:, 0],
                                             self._profile.contigGCs,
                                             silent=silent,
                                             fun=fun)
        else:
            if self._cacher is None:
                de = ProfileDistanceEngine()
            else:
                de = StreamingProfileDistanceEngine(cacher=self._cacher, size=int(2**31-1))
            hybrid_ranks = de.makeHybridRank(self._profile.covProfiles,
                                             self._profile.kmerSigs,
                                             self._profile.contigLengths,
                                             silent=silent,
                                             fun=fun)
        if not silent:
            print "Reticulating splines"
            
        # Convert the minimum size in bp of a bin to the minimum weighted density
        # used to compute the density distance. For a contig of size L, the sum of
        # nearest neighbour weights will be W=L*{sum of nearest neighbour lengths}. The
        # corresponding size of the bin including the nearest neighbours will be
        # S=L+{sum of nearest neighbour lengths}. Applying the size constraint S>minSize
        # yields the weight constraint W>L*(minSize - L).
        if self._minSize:
            v = np.full(len(self._profile.contigLengths), self._profile.contigLengths.min())
            #v = contigLengths
            minWt = np.maximum(self._minSize - v, 0) * v
        else:
            minWt = None
        core_dists = distance.core_distance(hybrid_ranks, weight_fun=lambda i,j: self._profile.contigLengths[i]*self._profile.contigLengths[j], minWt=minWt, minPts=self._minPts)
        
        return (hybrid_ranks, core_dists)
    
    def fcluster(self, o, d):
        Z = hierarchy.linkage_from_reachability(o, d)
        fce = MarkerCheckFCE(self._profile, minPts=self._minPts, minSize=self._minSize)
        bins = fce.makeClusters(Z)
        return bins
    
        
###############################################################################
###############################################################################
###############################################################################
###############################################################################

class ProfileDistanceEngine:
    """Simple class for computing profile feature distances"""
    
    def makeScaledRanks(self, covProfiles, kmerSigs, contigLengths, silent=False):
        """Compute pairwise rank distances separately for coverage profiles and
        kmer signatures, and give rank distances as a fraction of the largest rank.
        """
        n = len(contigLengths)
        weights = np.empty( n * (n-1) // 2, dtype=np.double)
        weight_fun = lambda i: weights[i]
        k = 0
        for i in range(n-1):
            weights[k:(k+n-1-i)] = contigLengths[i]*contigLengths[(i+1):n]
            k = k+n-1-i
        scale_factor = 1. / weights.sum()
        cov_ranks = distance.argrank(sp_distance.pdist(covProfiles, metric="euclidean"), weight_fun=weight_fun)*scale_factor
        kmer_ranks = distance.argrank(sp_distance.pdist(kmerSigs, metric="euclidean"), weight_fun=weight_fun)*scale_factor
        return (cov_ranks, kmer_ranks)
    
    def makeHybridRank(self, covProfiles, kmerSigs, contigLengths, silent=False, fun=lambda a: a):
        """Compute norms in {coverage rank space x kmer rank space}
        """
        (cov_ranks, kmer_ranks) = self.makeScaledRanks(self, covProfiles, kmerSigs, contigLengths, normCoverages, contigGCs, silent=silent)
        dists = fun(cov_ranks) + fun(kmer_ranks)
        return dists
        
        
class ProfileDistanceEngine4D:
    """Simple class for computing profile feature distances"""
    
    def makeScaledRanks(self, covProfiles, kmerSigs, contigLengths, normCoverages, contigGCs, silent=False):
        """Compute pairwise rank distances separately for coverage profiles and
        kmer signatures, and give rank distances as a fraction of the largest rank.
        """
        n = len(contigLengths)
        weights = np.empty( n * (n-1) // 2, dtype=np.double)
        weight_fun = lambda i: weights[i]
        k = 0
        for i in range(n-1):
            weights[k:(k+n-1-i)] = contigLengths[i]*contigLengths[(i+1):n]
            k = k+n-1-i
        scale_factor = 1. / weights.sum()
        vec = np.array(KmerSigEngine().calculateGCVector())
        projs = np.outer(kmerSigs.dot(vec) / vec.dot(vec), vec)
        cov_angle_ranks = distance.argrank(sp_distance.pdist(covProfiles, metric="cosine"), weight_fun=weight_fun)*scale_factor
        kmer_proj_ranks = distance.argrank(sp_distance.pdist(kmerSigs - proj, metric="euclidean"), weight_fun=weight_fun)*scale_factor
        cov_norm_ranks = distance.argrank(sp_distance.pdist(normCoverages[None, :], metric="cityblock"), weight_fun=weight_fun)*scale_factor
        gc_ranks = distance.argrank(sp_distance.pdist(contigGCs[None, :], metric="cityblock"), weight_fun=weight_fun)*scale_factor
        return (cov_angle_ranks, kmer_ranks, cov_norm_ranks, gc_ranks)
    
    def makeHybridRank(self, covProfiles, kmerSigs, contigLengths, normCoverages, contigGCs, silent=False, fun=lambda a: a):
        """Compute norms in {coverage rank space x kmer rank space}
        """
        (cov_angle_ranks, kmer_ranks, cov_norm_ranks, gc_ranks) = self.makeScaledRanks(self, covProfiles, kmerSigs, contigLengths, normCoverages, contigGCs, silent=silent)
        dists = fun(cov_angle_ranks) + fun(kmer_ranks) + fun(cov_norm_ranks) + fun(gc_ranks)
        return dists


class StreamingProfileDistanceEngine:
    """Class for computing profile feature distances. Does caching to disk to keep memory usage down."""

    def __init__(self, cacher, size):
        self._cacher = cacher
        self._size = size
        self._store = TempFileStore()
            
    def _getWeightFun(self, contigLengths):
        n = len(contigLengths)
        def weight_fun(k):
            (i, j) = distance.squareform_coords(n, k)
            weights = i
            weights[:] = contigLengths[i]
            weights[:] *= contigLengths[j]
            return weights
        return weight_fun
            
    def _calculateScaledRanks(self, covProfiles, kmerSigs, contigLengths, silent=False):
        """Compute pairwise rank distances separately for coverage profiles and
        kmer signatures, and give rank distances as a fraction of the largest rank.
        """
        n = len(contigLengths)
        weight_fun = None
        scale_factor = None
        try:
            cov_ranks = self._cacher.getCovDists()
            assert_num_obs(n, cov_ranks)
        except CacheUnavailableException:
            weight_fun = self._getWeightFun(contigLengths)
            if not silent:
                print "Calculating coverage distance ranks"
            
            cov_filename = self._store.getWorkingFile()
            covind_filename = self._store.getWorkingFile()
            stream.pdist_chunk(covProfiles, cov_filename, chunk_size=2*self._size, metric="euclidean")
            stream.argsort_chunk_mergesort(cov_filename, covind_filename, chunk_size=self._size)
            cov_ranks = stream.argrank_chunk(covind_filename, cov_filename, weight_fun=weight_fun, chunk_size=self._size)
            self._store.cleanupWorkingFiles()
            self._cacher.storeCovDists(cov_ranks)
        del cov_ranks
        try:
            kmer_ranks = self._cacher.getKmerDists()
            assert_num_obs(n, kmer_ranks)
        except CacheUnavailableException:
            if weight_fun is None:
                weight_fun = self._getWeightFun(contigLengths)
            if not silent:
                print "Calculating tetramer distance ranks"
            kmer_filename = self._store.getWorkingFile()
            kmerind_filename = self._store.getWorkingFile()
            stream.pdist_chunk(kmerSigs, kmer_filename, chunk_size=2*self._size, metric="euclidean")
            stream.argsort_chunk_mergesort(kmer_filename, kmerind_filename, chunk_size=self._size)
            kmer_ranks = stream.argrank_chunk(kmerind_filename, kmer_filename, weight_fun=weight_fun, chunk_size=self._size)
            self._store.cleanupWorkingFiles()
            self._cacher.storeKmerDists(kmer_ranks)
        del kmer_ranks
    
    def makeScaledRanks(self, covProfiles, kmerSigs, contigLengths, silent=False):
        self._calculateScaledRanks(covProfiles, kmerSigs, contigLengths, silent=silent)
        return (self._cacher.getCovDists(), self._cacher.getKmerDists())
    
    def makeHybridRank(self, covProfiles, kmerSigs, contigLengths, silent=False, fun=lambda a: a):
        """Compute norms in {coverage rank space x kmer rank space}
        """
        fold = lambda a, b: a+fun(b)
        self._calculateScaledRanks(covProfiles, kmerSigs, contigLengths, silent=silent)
<<<<<<< HEAD
        #x = cov_ranks * kmer_ranks / (cov_ranks + kmer_ranks)
        kmer_rank_file = self._store.getWorkingFile()
        self._cacher.getKmerDists().tofile(kmer_rank_file)
        rank_norms = self._cacher.getCovDists()
        stream.iapply_func_chunk(rank_norms, kmer_rank_file, operator.mul, chunk_size=self._size//2)
        #stream.iapply_func_chunk(rank_norms, kmer_rank_file, operator.add, chunk_size=self._size//2)
        #stream.iapply_func_chunk(rank_norms, kmer_rank_file, lambda a, b: (a**n+b**n)**(1./n), chunk_size=self._size)
=======
        norm_file = self._store.getWorkingFile()
        self._cacher.getCovDists().tofile(norm_file)
        tmp_file = self._store.getWorkingFile()
        self._cacher.getKmerDists().tofile(tmp_file)
        stream.iapply_func_chunk(norm_file, tmp_file, fold, chunk_size=self._size)
        rank_norms = np.fromfile(norm_file)
        self._store.cleanupWorkingFiles()
        return rank_norms
        

class StreamingProfileDistanceEngine4D:
    """Class for computing profile feature distances. Does caching to disk to keep memory usage down."""

    def __init__(self, cacher, size):
        self._cacher = cacher
        self._size = size
        self._store = TempFileStore()
            
    def _getWeightFun(self, contigLengths):
        n = len(contigLengths)
        def weight_fun(k):
            (i, j) = distance.squareform_coords(n, k)
            weights = i
            weights[:] = contigLengths[i]
            weights[:] *= contigLengths[j]
            return weights
        return weight_fun
            
    def _calculateScaledRanks(self, covProfiles, kmerSigs, contigLengths, normCoverages, contigGCs, silent=False):
        """Compute pairwise rank distances separately for coverage profiles and
        kmer signatures, and give rank distances as a fraction of the largest rank.
        """
        n = len(contigLengths)
        weight_fun = None
        scale_factor = None
        try:
            cov_angle_ranks = self._cacher.getCovAngleDists()
            assert_num_obs(n, cov_angle_ranks)
        except CacheUnavailableException:
            weight_fun = self._getWeightFun(contigLengths)
            if not silent:
                print "Calculating coverage distance ranks"
            
            cov_angle_filename = self._store.getWorkingFile()
            cov_angleind_filename = self._store.getWorkingFile()
            stream.pdist_chunk(covProfiles, cov_angle_filename, chunk_size=2*self._size, metric="cosine")
            stream.argsort_chunk_mergesort(cov_angle_filename, cov_angleind_filename, chunk_size=self._size)
            cov_angle_ranks = stream.argrank_chunk(cov_angleind_filename, cov_angle_filename, weight_fun=weight_fun, chunk_size=self._size)
            self._store.cleanupWorkingFiles()
            self._cacher.storeCovAngleDists(cov_angle_ranks)
        del cov_angle_ranks
        try:
            kmer_proj_ranks = self._cacher.getKmerProjDists()
            assert_num_obs(n, kmer_proj_ranks)
        except CacheUnavailableException:
            if weight_fun is None:
                weight_fun = self._getWeightFun(contigLengths)
            if not silent:
                print "Calculating tetramer distance ranks"
            kmer_proj_filename = self._store.getWorkingFile()
            kmer_projind_filename = self._store.getWorkingFile()
            vec = np.array(KmerSigEngine().calculateGCVector())
            projs = np.outer(kmerSigs.dot(vec) / vec.dot(vec), vec)
            stream.pdist_chunk(kmerSigs - projs, kmer_proj_filename, chunk_size=2*self._size, metric="euclidean")
            stream.argsort_chunk_mergesort(kmer_proj_filename, kmer_projind_filename, chunk_size=self._size)
            kmer_proj_ranks = stream.argrank_chunk(kmer_projind_filename, kmer_proj_filename, weight_fun=weight_fun, chunk_size=self._size)
            self._store.cleanupWorkingFiles()
            self._cacher.storeKmerProjDists(kmer_proj_ranks)
        del kmer_proj_ranks
        try:
            cov_norm_ranks = self._cacher.getCovNormDists()
            assert_num_obs(n, cov_norm_ranks)
        except CacheUnavailableException:
            if weight_fun is None:
                weight_fun = self._getWeightFun(contigLengths)
            if not silent:
                print "Calculating coverage norm distance ranks"
            cov_norm_filename = self._store.getWorkingFile()
            cov_normind_filename = self._store.getWorkingFile()
            stream.pdist_chunk(normCoverages[:,None], cov_norm_filename, chunk_size=2*self._size, metric="cityblock")
            stream.argsort_chunk_mergesort(cov_norm_filename, cov_normind_filename, chunk_size=self._size)
            cov_norm_ranks = stream.argrank_chunk(cov_normind_filename, cov_norm_filename, weight_fun=weight_fun, chunk_size=self._size)
            self._store.cleanupWorkingFiles()
            self._cacher.storeCovNormDists(cov_norm_ranks)
        del cov_norm_ranks
        try:
            gc_ranks = self._cacher.getGCDists()
            assert_num_obs(n, gc_ranks)
        except CacheUnavailableException:
            if weight_fun is None:
                weight_fun = self._getWeightFun(contigLengths)
            if not silent:
                print "Calculating contig GC distance ranks"
            gc_filename = self._store.getWorkingFile()
            gcind_filename = self._store.getWorkingFile()
            stream.pdist_chunk(contigGCs[:,None], gc_filename, chunk_size=2*self._size, metric="cityblock")
            stream.argsort_chunk_mergesort(gc_filename, gcind_filename, chunk_size=self._size)
            gc_ranks = stream.argrank_chunk(gcind_filename, gc_filename, weight_fun=weight_fun, chunk_size=self._size)
            self._store.cleanupWorkingFiles()
            self._cacher.storeGCDists(gc_ranks)
        del gc_ranks
    
    def makeScaledRanks(self, covProfiles, kmerSigs, contigLengths, normCoverages, contigGCs, silent=False):
        self._calculateScaledRanks(covProfiles, kmerSigs, contigLengths, normCoverages, contigGCs, silent=silent)
        return (self._cacher.getCovAngleDists(), self._cacher.getKmerProjDists(), self._cacher.getCovNormDists(), self._cacher.getGCDists())
    
    def makeHybridRank(self, covProfiles, kmerSigs, contigLengths, normCoverages, contigGCs, silent=False, fun=lambda a: a):
        """Compute norms in {coverage rank space x kmer rank space}
        """
        fold = lambda a, b: a++fun(b)
        self._calculateScaledRanks(covProfiles, kmerSigs, contigLengths, normCoverages, contigGCs, silent=silent)
        norm_file = self._store.getWorkingFile()
        self._cacher.getCovAngleDists().tofile(norm_file)
        tmp_file = self._store.getWorkingFile()
        self._cacher.getKmerProjDists().tofile(tmp_file)
        stream.iapply_func_chunk(norm_file, tmp_file, fold, chunk_size=self._size)
        self._cacher.getCovNormDists().tofile(tmp_file)
        stream.iapply_func_chunk(norm_file, tmp_file, fold, chunk_size=self._size)
        self._cacher.getGCDists().tofile(tmp_file)
        stream.iapply_func_chunk(norm_file, tmp_file, fold, chunk_size=self._size)
        rank_norms = np.fromfile(norm_file)
>>>>>>> 38c52fc3
        self._store.cleanupWorkingFiles()
        return rank_norms
        
        
class CachingProfileDistanceEngine:
    """Class for computing profile feature distances. Does caching to disk to keep memory usage down."""

    def __init__(self, cacher):
        self._cacher = cacher
    
    def _getWeights_(self, contigLengths, silent=False):
        n = len(contigLengths)
        try:
            weights = self._cacher.getWeights()
            assert_num_obs(n, weights)
        except CacheUnavailableException:
            if not silent:
                print "Calculating distance weights"
            #(lens_i, lens_j) = tuple(contigLengths[i] for i in distance.pairs(len(contigLengths)))
            #weights = 1. * lens_i * lens_j
            weights = np.empty( n * (n-1) // 2, dtype=np.double)
            k = 0
            for i in range(n-1):
                weights[k:(k+n-1-i)] = contigLengths[i]*contigLengths[(i+1):n]
                k = k+n-1-i
            #weights = sp_distance.pdist(contigLengths[:, None], operator.mul)
            self._cacher.storeWeights(weights)
        return weights
    
    def _getScaledRanks(self, covProfiles, kmerSigs, contigLengths, silent=False):
        """Compute pairwise rank distances separately for coverage profiles and
        kmer signatures, and give rank distances as a fraction of the largest rank.
        """
        n = len(contigLengths)
        weight_fun = None
        scale_factor = None
        try:
            cov_ranks = self._cacher.getCovDists()
            assert_num_obs(n, cov_ranks)
        except CacheUnavailableException:
            def weight_fun(k):
                (i, j) = distance.squareform_coords(n, k)
                weights = i
                weights[:] = contigLengths[i]
                weights[:] *= contigLengths[j]
                return weights
            scale_factor = 0
            for i in range(0, n-1):
                scale_factor += (contigLengths[i]*contigLengths[i+1:n]).sum()
            if not silent:
                print "Calculating coverage distance ranks"
            cov_ranks = sp_distance.pdist(covProfiles, metric="euclidean")
            distance.iargrank(out=cov_ranks, weight_fun=weight_fun)
            cov_ranks *= scale_factor
            #x = distance.argrank(sp_distance.pdist(covProfiles, metric="euclidean"), weights=cached_weights, axis=None) * scale_factor
            #assert np.all(x==cov_ranks)
            self._cacher.storeCovDists(cov_ranks)
        try:
            kmer_ranks = self._cacher.getKmerDists()
            assert_num_obs(n, kmer_ranks)
        except CacheUnavailableException:
            if weight_fun is None:
                def weight_fun(k):
                    (i, j) = distance.squareform_coords(n, k)
                    weights = i
                    weights[:] = contigLengths[i]
                    weights[:] *= contigLengths[j]
                    return weights
                scale_factor = 0
                for i in range(0, n-1):
                    scale_factor += (contigLengths[i]*contigLengths[i+1:n]).sum()
                scale_factor = 1. / cached_weights.sum()
            #kmer_ranks = cov_ranks # mem opt, reuse cov_ranks memory
            del cov_ranks
            if not silent:
                print "Calculating tetramer distance ranks"
            kmer_ranks = sp_distance.pdist(kmerSigs, metric="euclidean")
            distance.iargrank(kmer_ranks, weight_fun=weight_fun)
            kmer_ranks *= scale_factor
            #x = distance.argrank(sp_distance.pdist(kmerSigs, metric="euclidean"), weights=cached_weights, axis=None) * scale_factor
            #assert np.all(x==kmer_ranks)
            self._cacher.storeKmerDists(kmer_ranks)
            cov_ranks = self._cacher.getCovDists()
        return (cov_ranks, kmer_ranks)
    
    def makeScaledRanks(self, covProfiles, kmerSigs, contigLengths, silent=False):
        return self._getScaledRanks(covProfiles, kmerSigs, contigLengths, silent=silent)

    def makeRankNorms(self, covProfiles, kmerSigs, contigLengths, silent=False, n=2):
        """Compute norms in {coverage rank space x kmer rank space}
        """
        (cov_ranks, kmer_ranks) = self._getScaledRanks(covProfiles, kmerSigs, contigLengths, silent=silent)
        #x = cov_ranks * kmer_ranks / (cov_ranks + kmer_ranks)
        rank_norms = cov_ranks
        del cov_ranks # invalidated
        rank_norms **= n
        kmer_ranks **= n
        rank_norms += kmer_ranks
        rank_norms **= 1. / n
        return rank_norms
        
        
###############################################################################
###############################################################################
###############################################################################
###############################################################################  
class Cacher:
    """Class for caching profile feature distances"""
    
    def cleanup(self):
        pass
    
    def getWeights(self):
        pass
        
    def storeWeights(self, weights):
        pass
        
    def getCovDists(self):
        pass
        
    def storeCovDists(self, dists):
        pass
        
    def getKmerDists(self):
        pass
        
    def storeKmerDists(self, dists):
        pass
        
    def getCovAngleDists(self):
        pass
        
    def storeCovAngleDists(self, dists):
        pass
        
    def getCovNormDists(self):
        pass
        
    def storeCovNormDists(self, dists):
        pass
        
    def getKmerProjDists(self):
        pass
        
    def storeKmerProjDists(self, dists):
        pass
        
    def getGCDists(self):
        pass
        
    def storeGCDists(self, dists):
        pass
     
     
class TempFileStore:
    """Create and clean up temp files"""
    
    def __init__(self):
        self._workingFiles = []
        
    def getWorkingFile(self):
        (_f, filename) = tempfile.mkstemp(prefix="groopm.working", dir=os.getcwd())
        self._workingFiles.append(filename)
        return filename
    
    def _cleanupOne(self, filename):
        try:
            os.remove(filename)
        except OSError:
            pass
        
    def cleanupWorkingFiles(self):
        try:
            while True:
                f = self._workingFiles.pop()
                self._cleanupOne(f)
        except IndexError:
            pass
        
        
class FileCacher(Cacher):
    """Cache using numpy to/fromfile"""
    
    def __init__(self, distStorePrefix):
        self._prefix = distStorePrefix
        self._weightsStore = self._prefix+".weights"
        self._covDistStore = self._prefix+".cov"
        self._kmerDistStore = self._prefix+".kmer"
        self._covAngleDistStore = self._prefix+".cov.angle"
        self._covNormDistStore = self._prefix+".cov.norm"
        self._kmerProjDistStore = self._prefix+".kmer.proj"
        self._GCDistStore = self._prefix+".gc"

    def _cleanupOne(self, filename):
        try:
            os.remove(filename)
        except OSError:
            pass
            
    def _readOne(self, filename):
        try:
            vals = np.fromfile(filename, dtype=np.double)
        except IOError:
            raise CacheUnavailableException()
        return vals
        
    def _storeOne(self, filename, values):
        np.asanyarray(values, dtype=np.double).tofile(filename)
        
    def cleanup(self):
        self._cleanupOne(self._weightsStore)
        self._cleanupOne(self._covDistStore)
        self._cleanupOne(self._kmerDistStore)
        
    def getWeights(self):
        return self._readOne(self._weightsStore)
        
    def storeWeights(self, weights):
        self._storeOne(self._weightsStore, weights)
        
    def getCovDists(self):
        return self._readOne(self._covDistStore)
        
    def storeCovDists(self, cov_dists):
        self._storeOne(self._covDistStore, cov_dists)
        
    def getKmerDists(self):
        return self._readOne(self._kmerDistStore)
        
    def storeKmerDists(self, kmer_dists):
        self._storeOne(self._kmerDistStore, kmer_dists)
        
    def getCovAngleDists(self):
        return self._readOne(self._covAngleDistStore)
        
    def storeCovAngleDists(self, cov_angle_dists):
        self._storeOne(self._covAngleDistStore, cov_angle_dists)
        
    def getKmerProjDists(self):
        return self._readOne(self._kmerProjDistStore)
        
    def storeKmerProjDists(self, kmer_proj_dists):
        self._storeOne(self._kmerProjDistStore, kmer_proj_dists)
        
    def getCovNormDists(self):
        return self._readOne(self._covNormDistStore)
        
    def storeCovNormDists(self, cov_norm_dists):
        self._storeOne(self._covNormDistStore, cov_norm_dists)
    
    def getGCDists(self):
        return self._readOne(self._GCDistStore)
        
    def storeGCDists(self, gc_dists):
        self._storeOne(self._GCDistStore, gc_dists)
        
        
class TablesCacher(Cacher):
    """Cache using pytable"""

    def __init__(self, distStore):
        self._distStoreFile = distStore
        try:
            with tables.open_file(self._distStoreFile, mode="a", title="Distance store") as h5file:
                pass
        except:
            print "Error creating database:", self._distStoreFile, sys.exc_info()[0]
            raise
        self._workingFiles = []
        
    def getWorkingFile(self):
        filename = self._distStoreFile+".working%d" % (len(self._workingFiles)+1)
        self._workingFiles.append(filename)
        return filename
        
    def cleanupWorkingFiles():
        try:
            while True:
                f = self._workingFiles.pop()
                os.remove(f)
        except IndexError:
            pass
            
    def cleanup(self):
        os.remove(self._distStoreFile)
    
    def getWeights(self):
        try:
            with tables.open_file(self._distStoreFile, mode="r") as h5file:
                weights = h5file.get_node("/", "weights").read()
        except tables.exceptions.NoSuchNodeError:
            raise CacheUnavailableException()
        return weights
        
    def storeWeights(self, weights):
        with tables.open_file(self._distStoreFile, mode="a") as h5file:
            h5file.create_array("/", "weights", weights, "Distance weights")
    
    def getCovDists(self):
        try:
            with tables.open_file(self._distStoreFile, mode="r") as h5file:
                cov_dists = h5file.get_node("/", "coverage").read()
        except tables.exceptions.NoSuchNodeError:
            raise CacheUnavailableException()
        return cov_dists
        
    def storeCovDists(self, cov_dists):
        with tables.open_file(self._distStoreFile, mode="a") as h5file:
            h5file.create_array("/", "coverage", cov_dists, "Coverage distances")
            
    def getKmerDists(self):
        try:
            with tables.open_file(self._distStoreFile, mode="r") as h5file:
                kmer_dists = h5file.get_node("/", "kmer").read()
            assert_num_obs(n, kmer_ranks)
        except tables.exceptions.NoSuchNodeError:
            raise CacheUnavailableException()
        return kmer_dists
        
    def storeKmerDists(self, kmer_dists):
        with tables.open_file(self._distStoreFile, mode="a") as h5file:
            h5file.create_array("/", "kmer", kmer_dists, "Tetramer distances")
        
        

def assert_num_obs(n, y):
    if n != sp_distance.num_obs_y(y):
        raise SavedDistancesInvalidNumberException("Saved distances for different number of observations")
        
###############################################################################
###############################################################################
###############################################################################
###############################################################################
class FlatClusterEngine_:
    """Flat clustering pipeline.
    
    Subclass should provide `getScores` and `isLowQuality` methods with the
    described interfaces.
    """
    support_tol = 0.
    
    def unbinClusters(self, unbin, out_bins):
        out_bins[unbin] = 0
        (_, new_bids) = np.unique(out_bins[out_bins != 0], return_inverse=True)
        out_bins[out_bins != 0] = new_bids+1
    
    def makeClusters(self,
                     Z,
                     return_leaders=False,
                     return_low_quality=False,
                     return_coeffs=False,
                     return_support=False,
                     return_seeds=False,
                     return_conservative_bins=False,
                     return_conservative_leaders=False):
        """Implements algorithm for cluster formation.
        
        The set of flat clusters returned (should) satisfy the following
        constraints:
            1. All clusters exceed a minimum standard (as reported by
               `isLowQuality` method);
            2. As allowed by 1, the number of clusters is the maximimum such
               that no smaller number of clusters has a higher sum quality (as
               reported by `getScore` method);
            3. As allowed by 1 and 2, the total size of clusters is maximum.
        
        The strategy used is:
            - Find a minimal set of minimum standard clusters which maximise the
              sum quality
            - Grow clusters by greedily merging only below standard clusters
        
        Parameters
        ----------
        Z : ndarray
            Linkage matrix encoding a hierarchical clustering of a set of
            original observations.
        
        Returns
        -------
        T : ndarray
            1-D array. `T[i]` is the flat cluster number to which original
            observation `i` belongs.
        """
        Z = np.asarray(Z)
        n = Z.shape[0]+1
        
        # NOTE: Cases of nested clusters where the child and parent cluster heights
        # are equal are ambiguously encoded in hierarchical clusterings. 
        # This is handled by finding the row of the highest ancestor node of equal height
        # and computing scores as if all equal height descendents were considered as the
        # same node as the highest ancestor, with children corresponding to the union of
        # the combined nodes' children.
        flat_ids = hierarchy.flatten_nodes(Z)
        scores = np.asarray(self.getScores(Z))
        scores[n+np.flatnonzero(flat_ids!=np.arange(n-1))] = np.min(scores) # always propagate descendent scores to equal height parents
        # NOTE: support is a measure of the degree to which a cluster quality
        # improves on the combined quality of the best clusters below (computed
        # by maxscorebelow). Positive values indicate that the parent cluster 
        # should be favoured, zero values indicate no preference, and negative
        # values indicate that the best clusters below should be prefered.
        support = scores[n:] - hierarchy.maxscoresbelow(Z, scores, operator.add)
        support = support[flat_ids] # map values from parents to descendents of equal height
        node_support = np.concatenate((scores[:n], support))
        
        is_low_quality_cluster = np.asarray(self.isLowQualityCluster(Z))
        is_low_quality_cluster[n:] = is_low_quality_cluster[n+flat_ids]
        
        # NOTE: conservative bins are a minimal set of clusters that have
        # maximum combined quality. The returned conservative bins have below
        # standard bins dissolved.
        (conservative_bins, conservative_leaders) = hierarchy.fcluster_merge(Z, support>0, return_nodes=True)
        conservative_bins += 1 # bin ids start at 1
        self.unbinClusters(is_low_quality_cluster[conservative_leaders], out_bins=conservative_bins)
        
        (bins, leaders) = hierarchy.fcluster_merge(Z, support>=0, return_nodes=True)
        bins += 1 # bin ids start at 1
        self.unbinClusters(is_low_quality_cluster[leaders], out_bins=bins)
                     
        if not (return_leaders or return_low_quality or return_support or return_coeffs or
                return_seeds or return_conservative_bins or return_conservative_leaders):
            return bins
            
        out = (bins,)
        if return_leaders:
            out += (leaders,)
        if return_low_quality:
            out += (is_low_quality_cluster,)
        if return_support:
            out += (support,)
        if return_coeffs:
            out += (scores,)
        if return_seeds:
            out += (is_seed_cluster,)
        if return_conservative_bins:
            out += (conservative_bins,)
        if return_conservative_leaders:
            out += (conservative_leaders,)
        return out
    
    def getScores(self, Z):
        """Compute cluster quality scores for nodes in a hierarchical clustering.
        
        Parameters
        ----------
        Z : ndarray
            Linkage matrix encoding a hierarchical clustering. See 
            `linkage` in `scipy` documentation.
        
        Returns
        -------
        scores : ndarray
            1-D array. `scores[i]` where `i < n` is the `quality` score for the
            singleton cluster consisting of original observation `i`. 
            `scores[i]` where `i >= n` is the `quality` score for the cluster
            consisting of the original observations below the node represented
            by the `i-n`th row of `Z`.
        """
        pass #subclass to override
        
    def isLowQualityCluster(self, Z):
        """Bit of a hack. Indicate clusters that are intrinsically low quality
        e.g. too small,  not enough bp, but don't 'infect' the quality of higher
        clusters.
        
        Parameters
        ----------
        Z : ndarray
            Linkage matrix encoding a hierarchical clustering.
        
        Returns
        -------
        l : ndarray
            1-D boolean array. `l[i]` is True for clusters that are
            low quality and otherwise False. Here `i` is a singleton 
            cluster for `i < n` and an internal cluster for `i >= n`.
        """
        pass #subclass to overrride
        
        
class FlatClusterEngine:
    """Flat clustering pipeline.
    
    Subclass should provide `getScores` and `isLowQuality` methods with the
    described interfaces.
    """
    support_tol = 0.
    
    def unbinClusters(self, unbin, out_bins):
        out_bins[unbin] = 0
        (_, new_bids) = np.unique(out_bins[out_bins != 0], return_inverse=True)
        out_bins[out_bins != 0] = new_bids+1
    
    def makeClusters(self,
                     Z,
                     return_leaders=False,
                     return_low_quality=False,
                     return_coeffs=False,
                     return_support=False,
                     return_seeds=False,
                     return_conservative_bins=False,
                     return_conservative_leaders=False):
        """Implements algorithm for cluster formation.
        
        The set of flat clusters returned (should) satisfy the following
        constraints:
            1. All clusters exceed a minimum standard (as reported by
               `isLowQuality` method);
            2. As allowed by 1, the number of clusters is the maximimum such
               that no smaller number of clusters has a higher sum quality (as
               reported by `getScore` method);
            3. As allowed by 1 and 2, the total size of clusters is maximum.
        
        The strategy used is:
            - Find a minimal set of minimum standard clusters which maximise the
              sum quality
            - Grow clusters by greedily merging only below standard clusters
        
        Parameters
        ----------
        Z : ndarray
            Linkage matrix encoding a hierarchical clustering of a set of
            original observations.
        
        Returns
        -------
        T : ndarray
            1-D array. `T[i]` is the flat cluster number to which original
            observation `i` belongs.
        """
        Z = np.asarray(Z)
        n = Z.shape[0]+1
        
        # NOTE: Cases of nested clusters where the child and parent cluster heights
        # are equal are ambiguously encoded in hierarchical clusterings. 
        # This is handled by finding the row of the highest ancestor node of equal height
        # and computing scores as if all equal height descendents were considered as the
        # same node as the highest ancestor, with children corresponding to the union of
        # the combined nodes' children.
        flat_ids = hierarchy.flatten_nodes(Z)
        scores = np.asarray(self.getScores(Z))
        scores[n+np.flatnonzero(flat_ids!=np.arange(n-1))] = np.min(scores) # always propagate descendent scores to equal height parents
        # NOTE: support is a measure of the degree to which a cluster quality
        # improves on the combined quality of the best clusters below (computed
        # by maxscorebelow). Positive values indicate that the parent cluster 
        # should be favoured, zero values indicate no preference, and negative
        # values indicate that the best clusters below should be prefered.
        support = scores[n:] - hierarchy.maxscoresbelow(Z, scores, operator.add)
        support = support[flat_ids] # map values from parents to descendents of equal height
        node_support = np.concatenate((scores[:n], support))
        
        is_low_quality_cluster = np.asarray(self.isLowQualityCluster(Z))
        is_low_quality_cluster[n:] = is_low_quality_cluster[n+flat_ids]
        
        # NOTE: conservative bins are a minimal set of clusters that have
        # maximum combined quality. The returned conservative bins have below
        # standard bins dissolved.
        (conservative_bins, conservative_leaders) = hierarchy.fcluster_merge(Z, support>0, return_nodes=True)
        conservative_bins += 1 # bin ids start at 1
        self.unbinClusters(is_low_quality_cluster[conservative_leaders], out_bins=conservative_bins)
        
        # NOTE: A seed cluster is any putative cluster that meets the minimum
        # standard, is not already part of a conservative bin, and is within
        # support tolerance of conservative bins below. 
        is_seed_cluster = np.logical_not(is_low_quality_cluster)
        is_seed_cluster[Z[support<-self.support_tol, :2].astype(int)] = True
        #for i in range(n-1):
        #    if (node_support[n+i]<-self.support_tol):
        #        is_seed_cluster[Z[i,0]] = is_seed_cluster[Z[i,1]] = True
        is_seed_cluster[hierarchy.descendents(Z, conservative_leaders)] = False
        is_seed_cluster[n+np.flatnonzero(flat_ids!=np.arange(n-1))] = False # always propagate descendent scores to equal height parents
        # NOTE: to_merge is true for nodes that have at most 1 seed cluster
        # below them. We greedily merge these nodes into clusters to obtain the
        # largest possible clusters, without merging any two seed clusters. 
        to_merge = hierarchy.maxscoresbelow(Z, is_seed_cluster.astype(int), fun=operator.add)<=1
        to_merge = to_merge[flat_ids]
        (bins, leaders) = hierarchy.fcluster_merge(Z, to_merge, return_nodes=True)
        bins += 1 # bin ids start at 1
        # NOTE: any new clusters that are below minimum standard are dissolved
        # here. 
        self.unbinClusters(is_low_quality_cluster[leaders], out_bins=bins)
                     
        if not (return_leaders or return_low_quality or return_support or return_coeffs or
                return_seeds or return_conservative_bins or return_conservative_leaders):
            return bins
            
        out = (bins,)
        if return_leaders:
            out += (leaders,)
        if return_low_quality:
            out += (is_low_quality_cluster,)
        if return_support:
            out += (support,)
        if return_coeffs:
            out += (scores,)
        if return_seeds:
            out += (is_seed_cluster,)
        if return_conservative_bins:
            out += (conservative_bins,)
        if return_conservative_leaders:
            out += (conservative_leaders,)
        return out
    
    def getScores(self, Z):
        """Compute cluster quality scores for nodes in a hierarchical clustering.
        
        Parameters
        ----------
        Z : ndarray
            Linkage matrix encoding a hierarchical clustering. See 
            `linkage` in `scipy` documentation.
        
        Returns
        -------
        scores : ndarray
            1-D array. `scores[i]` where `i < n` is the `quality` score for the
            singleton cluster consisting of original observation `i`. 
            `scores[i]` where `i >= n` is the `quality` score for the cluster
            consisting of the original observations below the node represented
            by the `i-n`th row of `Z`.
        """
        pass #subclass to override
        
    def isLowQualityCluster(self, Z):
        """Bit of a hack. Indicate clusters that are intrinsically low quality
        e.g. too small,  not enough bp, but don't 'infect' the quality of higher
        clusters.
        
        Parameters
        ----------
        Z : ndarray
            Linkage matrix encoding a hierarchical clustering.
        
        Returns
        -------
        l : ndarray
            1-D boolean array. `l[i]` is True for clusters that are
            low quality and otherwise False. Here `i` is a singleton 
            cluster for `i < n` and an internal cluster for `i >= n`.
        """
        pass #subclass to overrride
        
        
class MarkerCheckFCE(FlatClusterEngine):
    """Seed clusters using taxonomy and marker completeness"""
    def __init__(self, profile, minPts=None, minSize=None):
        self._profile = profile
        self._minSize = minSize
        self._minPts = minPts
        if self._minSize is None and self._minPts is None:
            raise ValueError("'minPts' and 'minSize' cannot both be None.")
            
    support_tol = 1.
    
    def getScores(self, Z):
        return MarkerCheckCQE(self._profile).makeScores(Z)
        
    def isLowQualityCluster(self, Z):
        Z = np.asarray(Z)
        n = sp_hierarchy.num_obs_linkage(Z)
        flat_ids = hierarchy.flatten_nodes(Z)
        
        # Quality clusters have total contig length at least minSize (if
        # defined) or a number of contigs at least minPts (if defined)
        doMinSize = self._minSize is not None
        doMinPts = self._minPts is not None
        if doMinSize:
            weights = np.concatenate((self._profile.contigLengths, np.zeros(n-1)))
            weights[n:] = hierarchy.maxscoresbelow(Z, weights, fun=operator.add)
            weights[n:] = weights[flat_ids+n]
            is_low_quality = weights < self._minSize   
        if doMinPts:
            is_below_minPts = np.concatenate((np.full(self._profile.numContigs, 1 < self._minPts, dtype=bool), Z[flat_ids, 3] < self._minPts))
            if doMinSize:
                is_low_quality = np.logical_and(is_low_quality, is_below_minPts)
            else:
                is_low_quality = is_below_minPts
                
        return is_low_quality
        
              
###############################################################################
###############################################################################
###############################################################################
###############################################################################

class ClusterQualityEngine:
    """Assign cluster qualities using leaf observation attributes.
    Subclass to provide `getLeafData` and `getScore` functions with the
    interfaces specified below.
    """
  
    def makeScores(self, Z):
        """Compute coefficients for hierarchical clustering
        
        Parameters
        ----------
        Z : ndarray
            Linkage matrix encoding a hierarchical clustering.
        
        Returns
        -------
        scores : ndarray
            1-D array. `scores[i]` returns the score for cluster `i`
            computed from the concatenated data of leaves below the cluster
            using `getScore`.
        """
        Z = np.asarray(Z)
        n = Z.shape[0]+1
        
        node_data = dict(self.getLeafData())
        coeffs = np.zeros(2*n-1, dtype=float)
        
        # Compute leaf clusters
        for (i, leaf_data) in node_data.iteritems():
            coeffs[i] = self.getScore(leaf_data)
            
        # Bottom-up traversal
        for i in range(n-1):
            left_child = int(Z[i, 0])
            right_child = int(Z[i, 1])
            current_node = n+i
            
            # update leaf cache
            try:
                left_data = node_data[left_child]
                del node_data[left_child]
            except:
                left_data = []
            try:
                right_data = node_data[right_child]
                del node_data[right_child]
            except:
                right_data = []
                
            current_data = left_data + right_data
            if current_data != []:
                node_data[current_node] = current_data
            
            # We only compute a new coefficient for new sets of data points, i.e. if
            # both left and right child clusters have data points.
            if left_data == []:
                coeffs[current_node] = coeffs[right_child]
            elif right_data == []:
                coeffs[current_node] = coeffs[left_child]
            else:
                coeffs[current_node] = self.getScore(current_data)
            
        return coeffs
        
    def getLeafData(self):
        """Data associated with leaf nodes
        
        Returns
        -------
        data : dict
            A dictionary with original observation ids as keys and lists of associated leaf node data as values.
        """
        pass #subclass to override
        
    def getScore(self, node_data):
        """Compute cluster quality using concatenated leaf data.
        
        Parameters
        ----------
        node_data : list
            List of associated data for leaf nodes of a cluster.
        
        Returns
        -------
        score : float
            Value representing the `quality` score for the cluster.
        """
        pass # subclass to override
        
        
class MarkerCheckCQE(ClusterQualityEngine):
    """Cluster quality scores using taxonomy and marker completeness.
    
    We use extended BCubed metrics where precision and recall metrics are
    defined for each observation in a cluster.
    
    Traditional BCubed metrics assume that extrinsic categories are known 
    for the clustered items. In our case we have two sources of information - 
    mapping taxonomies and mapping markers. Mapping taxonomies can be used to
    group items that are 'similar enough'. Single copy markers can be used to
    distinguish when items should be in different bins.
    
    With these factors in mind, we have used the following adjusted BCubed 
    metrics:
        - Precision represents for an item how many of the item's cluster 
          are taxonomically similar items with different markers. Analogous to
          an inverted genome 'contamination' measure.
        - Recall represents for an item how many of taxonomically similar items with
          different markers are found in the item's cluster. Analogous to genome
          'completeness' measure.
          
    These metrics are combined in a naive linear manner using a mixing fraction
    alpha which can be combined additively when assessing multiple clusters.
    """
    
    def __init__(self, profile):
        self._d = 1
        self._alpha = 0.5
        self._mapping = profile.mapping
        
        # Taxonomic connectivity matrix: L[i,j] = 1 where mapping i and j are 
        # taxonomically 'similar enough', otherwise 0.
        self._L = sp_distance.squareform(self._mapping.classification.makeDistances()) < self._d
        
        # Marker connectivity matrix: M[i, j] = 1 where mapping i and j are
        # from the same marker, otherwise 0.
        markerNames = self._mapping.markerNames
        self._M = markerNames[:, None] == markerNames[None, :]
        
        # Compute the compatible marker group sizes
        gsizes = np.array([np.count_nonzero(row) for row in self._L])
        gweights = np.array([np.unique(markerNames[row], return_counts=True)[1].max() for row in self._L])
        self._gscalefactors = gweights * 1. / gsizes
        
    def getLeafData(self):
        """Leaf data is a list of indices of mappings."""
        return dict([(i, data) for (i, data) in self._mapping.iterindices()])
        
    def getScore(self, indices):
        """Compute modified BCubed completeness and precision scores."""
        indices = np.asarray(indices)
        #markerNames = self._mapping.markerNames[indices]
        weights = 1. / np.logical_and(self._M[np.ix_(indices, indices)], self._L[np.ix_(indices, indices)]).sum(axis=0)
        
        # weighted item precision
        prec = np.sum([weights[i] * (weights[self._L[index, indices]].sum() + 1 - weights[i]) * 1. / len(indices) for (i, index) in enumerate(indices)])
        
        # weighted item completeness / recall
        recall = np.sum([weights[i] * (weights[self._L[index, indices]].sum() + 1 - weights[i]) * self._gscalefactors[index] for (i, index) in enumerate(indices)])
        
        f = self._alpha * recall + (1 - self._alpha) * prec
        return f
              
              
class MarkerCheckCQE_(ClusterQualityEngine):
    """Cluster quality scores using taxonomy and marker completeness.
    
    We use extended BCubed metrics where precision and recall metrics are
    defined for each observation in a cluster.
    
    Traditional BCubed metrics assume that extrinsic categories are known 
    for the clustered items. In our case we have two sources of information - 
    mapping taxonomies and mapping markers. Mapping taxonomies can be used to
    group items that are 'similar enough'. Single copy markers can be used to
    distinguish when items should be in different bins.
    
    With these factors in mind, we have used the following adjusted BCubed 
    metrics:
        - Precision represents for an item how many of the item's cluster 
          are taxonomically similar items with different markers. Analogous to
          an inverted genome 'contamination' measure.
        - Recall represents for an item how many of taxonomically similar items with
          different markers are found in the item's cluster. Analogous to genome
          'completeness' measure.
          
    These metrics are combined in a naive linear manner using a mixing fraction
    alpha which can be combined additively when assessing multiple clusters.
    """
    
    def __init__(self, profile):
        self._d = 1
        self._alpha = 0.5
        self._mapping = profile.mapping
        
        # Connectivity matrix: M[i,j] = 1 where mapping i and j are 
        # taxonomically 'similar enough', otherwise 0.
        self._mdists = sp_distance.squareform(self._mapping.classification.makeDistances()) < self._d
        
        # Compute the number of copies for each marker
        markerNames = self._mapping.markerNames
        (_name, bin, copies) = np.unique(markerNames, return_inverse=True, return_counts=True)
        self._mscalefactors = 1. / copies[bin]
        
        # Compute the compatible marker group sizes
        #gsizes = np.array([len(np.unique(markerNames[row])) for row in self._mdists])
        gsizes = np.array([np.count_nonzero(row) / np.unique(markerNames[row], return_counts=True)[1].max() for row in self._mdists])
        self._gscalefactors = 1. / gsizes
        
    def getLeafData(self):
        """Leaf data is a list of indices of mappings."""
        return dict([(i, data) for (i, data) in self._mapping.iterindices()])
        
    def getScore(self, indices):
        """Compute modified BCubed completeness and precision scores."""
        indices = np.asarray(indices)
        markerNames = self._mapping.markerNames[indices]
        gsizes = np.array([len(np.unique(markerNames[row])) for row in (self._mdists[index, indices] for index in indices)])
        # item precision is the average number of compatible unique markers in
        # cluster
        prec = (gsizes * 1. / len(indices)).sum()
        # item completeness / recall is the percentage of compatible genes in
        # cluster for good markers in cluster
        recall = ((gsizes - 1) * gsizes * self._gscalefactors[indices] * 1. / len(indices)).sum()
        f = self._alpha * recall + (1 - self._alpha) * prec
        return f
        
       
###############################################################################
###############################################################################
###############################################################################
###############################################################################

class _TreeRecursivePrinter:
    def __init__(self, Z, indices, leaf_labeller, node_labeller):
        self._Z = np.asarray(Z)
        self._n = self._Z.shape[0] + 1
        self._flat_ids = hierarchy.flatten_nodes(self._Z)
        self._embed_ids = hierarchy.embed_nodes(self._Z, indices)
        self._indices = indices
        # map from flat_id -> closest embed_id
        self._flat_embed_ids = dict(zip(self._flat_ids, self._embed_ids))
        self._leaf_labeller = leaf_labeller
        self._node_labeller = node_labeller

    def getLines(self, node_id=None):
        n = self._n
        if node_id is None:
            node_id = self._embed_ids[-1]
            
        flat_id = self._flat_ids[node_id-n]+n if node_id >= n else node_id
        embed_id = self._embed_ids[node_id-n] if node_id >= n else node_id
        embed = node_id < n or self._flat_embed_ids[flat_id-n] == embed_id
        if embed:
            node_id = embed_id
            
        if node_id < n:
            if node_id==-1 or not np.any(node_id == self._indices): # not embedded
                return []
            else:   
                # embedded leaf 
                return [self._node_labeller(flat_id)+self._leaf_labeller(embed_id)]
        else:
            left_child = int(self._Z[node_id-n,0])
            right_child = int(self._Z[node_id-n,1])
            child_lines = self.getLines(left_child)+self.getLines(right_child)
            if embed:
                return [self._node_labeller(flat_id)]+['--'+l for l in child_lines]
            else:
                return child_lines
        

class MarkerTreePrinter:
    def printTree(self, indices, leaves_list=None):
        Z = self.getLinkage()
        Z = np.asarray(Z)
        rp = _TreeRecursivePrinter(Z,
                                   indices,
                                   self.getLeafLabel,
                                   self.getNodeLabel
                                  )
        root = None if leaves_list is None else hierarchy.embed_nodes(Z, leaves_list)[-1]
        return '\n'.join([l.replace('-', '  |', 1) if l.startswith('-') else l for l in rp.getLines(root)])

    def getLinkage(self):
        pass
        
    def getLeafLabel(self, node_id):
        pass
        
    def getNodeLabel(self, node_id):
        pass

        
class MarkerCheckTreePrinter(MarkerTreePrinter):
    def __init__(self, profile):
        self._profile = profile
        Z = hierarchy.linkage_from_reachability(self._profile.reachOrder, self._profile.reachDists)
        n = Z.shape[0] + 1
        self._Z = Z
        self._n = n
        ce = MarkerCheckFCE(self._profile, minPts=20, minSize=1000000)
        self._scores = ce.getScores(self._Z)
        self._quals = ce.isLowQualityCluster(self._Z)
        weights = np.concatenate((self._profile.contigLengths, np.zeros(n-1)))
        weights[n:] = hierarchy.maxscoresbelow(Z, weights, fun=np.add)
        flat_ids = hierarchy.flatten_nodes(Z)
        weights[n:] = weights[flat_ids+n]
        self._weights = weights
        self._counts = np.concatenate((np.ones(n), Z[flat_ids, 3]))
        
    def getLinkage(self):
        return self._Z
        
    def getLeafLabel(self, node_id):
        return "'%s" % self._profile.contigNames[node_id]
        
    def getNodeLabel(self, node_id):
        return (":%.2f[%dbp,n=%d]" + ("L" if self._quals[node_id] else "")) % (self._scores[node_id], self._weights[node_id], self._counts[node_id])


###############################################################################
###############################################################################
###############################################################################
###############################################################################<|MERGE_RESOLUTION|>--- conflicted
+++ resolved
@@ -200,7 +200,7 @@
         self._minSize = minSize
         self._cacher = cacher
     
-    def distances(self, silent=False, use_dims=True, fun=lambda a: a):
+    def distances(self, silent=False, use_dims=False, fun=lambda a: a):
         if(not silent):
             n = len(self._profile.contigLengths)
             print "Computing pairwise contig distances for 2^%.2f pairs" % np.log2(n*(n-1)//2)
@@ -382,15 +382,6 @@
         """
         fold = lambda a, b: a+fun(b)
         self._calculateScaledRanks(covProfiles, kmerSigs, contigLengths, silent=silent)
-<<<<<<< HEAD
-        #x = cov_ranks * kmer_ranks / (cov_ranks + kmer_ranks)
-        kmer_rank_file = self._store.getWorkingFile()
-        self._cacher.getKmerDists().tofile(kmer_rank_file)
-        rank_norms = self._cacher.getCovDists()
-        stream.iapply_func_chunk(rank_norms, kmer_rank_file, operator.mul, chunk_size=self._size//2)
-        #stream.iapply_func_chunk(rank_norms, kmer_rank_file, operator.add, chunk_size=self._size//2)
-        #stream.iapply_func_chunk(rank_norms, kmer_rank_file, lambda a, b: (a**n+b**n)**(1./n), chunk_size=self._size)
-=======
         norm_file = self._store.getWorkingFile()
         self._cacher.getCovDists().tofile(norm_file)
         tmp_file = self._store.getWorkingFile()
@@ -512,7 +503,6 @@
         self._cacher.getGCDists().tofile(tmp_file)
         stream.iapply_func_chunk(norm_file, tmp_file, fold, chunk_size=self._size)
         rank_norms = np.fromfile(norm_file)
->>>>>>> 38c52fc3
         self._store.cleanupWorkingFiles()
         return rank_norms
         
