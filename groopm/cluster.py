#!/usr/bin/env python
###############################################################################
#                                                                             #
#    cluster.py                                                               #
#                                                                             #
#    A collection of classes / methods used when clustering contigs           #
#                                                                             #
#    Copyright (C) Michael Imelfort, Tim Lamberton                            #
#                                                                             #
###############################################################################
#                                                                             #
#          .d8888b.                                    888b     d888          #
#         d88P  Y88b                                   8888b   d8888          #
#         888    888                                   88888b.d88888          #
#         888        888d888 .d88b.   .d88b.  88888b.  888Y88888P888          #
#         888  88888 888P"  d88""88b d88""88b 888 "88b 888 Y888P 888          #
#         888    888 888    888  888 888  888 888  888 888  Y8P  888          #
#         Y88b  d88P 888    Y88..88P Y88..88P 888 d88P 888   "   888          #
#          "Y8888P88 888     "Y88P"   "Y88P"  88888P"  888       888          #
#                                             888                             #
#                                             888                             #
#                                             888                             #
#                                                                             #
###############################################################################
#                                                                             #
#    This program is free software: you can redistribute it and/or modify     #
#    it under the terms of the GNU General Public License as published by     #
#    the Free Software Foundation, either version 3 of the License, or        #
#    (at your option) any later version.                                      #
#                                                                             #
#    This program is distributed in the hope that it will be useful,          #
#    but WITHOUT ANY WARRANTY; without even the implied warranty of           #
#    MERCHANTABILITY or FITNESS FOR A PARTICULAR PURPOSE.  See the            #
#    GNU General Public License for more details.                             #
#                                                                             #
#    You should have received a copy of the GNU General Public License        #
#    along with this program. If not, see <http://www.gnu.org/licenses/>.     #
#                                                                             #
###############################################################################

__author__ = "Tim Lamberton"
__copyright__ = "Copyright 2016"
__credits__ = ["Tim Lamberton"]
__license__ = "GPL3"
__maintainer__ = "Tim Lamberton"
__email__ = "t.lamberton@uq.edu.au"

###############################################################################

import numpy as np
import numpy.linalg as np_linalg
import scipy.cluster.hierarchy as sp_hierarchy
import scipy.spatial.distance as sp_distance
import scipy.stats as sp_stats
import operator
import os
import tables
import sys
import tempfile

# local imports
import distance
import recruit
import hierarchy
import stream
from profileManager import ProfileManager
from groopmExceptions import SavedDistancesInvalidNumberException, CacheUnavailableException
from utils import group_iterator

###############################################################################
###############################################################################
###############################################################################
###############################################################################

class CoreCreator:
    """Top level class for making bins"""
    
    def __init__(self, dbFileName):
        self._pm = ProfileManager(dbFileName)
        self._dbFileName = dbFileName
    
    def loadProfile(self, timer, minLength):
        return self._pm.loadData(timer,
                                 minLength=minLength,
                                 loadMarkers=True,
                                 loadBins=False)
        
    def run(self,
            timer,
            minLength,
            minSize,
            minPts,
            savedDistsPrefix="",
            keepDists=False,
            force=False):
        # check that the user is OK with nuking stuff...
        if not force and not self._pm.promptOnOverwrite():
            return
            
        profile = self.loadProfile(timer,
                                   minLength=minLength
                                   )
        
        if savedDistsPrefix=="":
            savedDistsPrefix = self._dbFileName
        cacher = FileCacher(savedDistsPrefix+".dists")
        
        ce = ClassificationClusterEngine(profile,
                                         minPts=minPts,
                                         minSize=minSize,
                                         cacher=cacher,
                                        )
        ce.makeBins(timer,
                    out_bins=profile.binIds,
                    out_reach_order=profile.reachOrder,
                    out_reach_dists=profile.reachDists
                    )

        # Now save all the stuff to disk!
        print "Saving bins"
        self._pm.setReachabilityOrder(profile)
        self._pm.setBinAssignments(profile, nuke=True)
        print "    %s" % timer.getTimeStamp()
        
        # Remove created files
        if not keepDists:
            try:
                cacher.cleanup()
            except:
                raise
            
        
        
# Hierarchical clustering
class HierarchicalClusterEngine:
    """Abstract hierarchical clustering pipeline.
    Subclass should provide `distances` and `fcluster` methods to the
    interface outlined below.
    """
    
    def makeBins(self, timer, out_bins, out_reach_order, out_reach_dists):
        """Run binning algorithm"""
        
        print "Getting distance info"
        (pdists, core_dists) = self.distances()
        print "    %s" % timer.getTimeStamp()
        
        print "Computing cluster hierarchy"
        (o, d) = distance.reachability_order(pdists, core_dists)
        print "    %s" % timer.getTimeStamp()
        
        print "Finding cores"
        T = self.fcluster(o, d)
        out_bins[...] = T
        out_reach_order[...] = o
        out_reach_dists[...] = d
        print "    %s bins made." % len(set(out_bins).difference([0]))
        print "    %s" % timer.getTimeStamp()
            
    def distances(self):
        """Computes pairwise distances of observations.
        
        Returns
        -------
        Y : ndarray
            Returns a condensed distance matrix for pairs of observations.
            See `squareform` from the `scipy` documentation.
        
        """
        pass #subclass to override
        
    def fcluster(self, o, d):
        """Find flat clusters from reachability summary.
        
        Parameters
        ----------
        o : ndarray
            1-D array of indices of original observations in traversal order.
        d : ndarray
            1-D array. `d[i]` is the `i`th traversal distance.
            
        Returns
        -------
        T : ndarray
            1-D array. `T[i]` is the flat cluster number to which original
            observation `i` belongs.
        """
        pass #subclass to override
        
        
class ClassificationClusterEngine(HierarchicalClusterEngine):
    """Cluster using hierarchical clusturing with feature distance ranks and marker taxonomy"""
    
    def __init__(self, profile, minPts=None, minSize=None, cacher=None):
        if (minSize is None) and (minPts is None):
            raise ValueError("Specify at least one of 'minWt' or 'minPts' parameter values")
        self._profile = profile
        self._minPts = minPts
        self._minSize = minSize
        self._cacher = cacher
    
    def distances(self, silent=False):
        if(not silent):
            n = len(self._profile.contigLengths)
            print "Computing pairwise contig distances for 2^%.2f pairs" % np.log2(n*(n-1)//2)
        if self._cacher is None:
            de = ProfileDistanceEngine
        else:
            de = StreamingProfileDistanceEngine(cacher=self._cacher, size=int(2**31-1))
            #de = CachingProfileDistanceEngine(cacher=self._cacher)
            #de = CachingWeightlessProfileDistanceEngine(cacher=self._cacher)
        rank_norms = de.makeRankNorms(self._profile.covProfiles,
                                      self._profile.kmerSigs,
                                      self._profile.contigLengths, 
                                      silent=silent)
        if not silent:
            print "Reticulating splines"
            
        # Convert the minimum size in bp of a bin to the minimum weighted density
        # used to compute the density distance. For a contig of size L, the sum of
        # nearest neighbour weights will be W=L*{sum of nearest neighbour lengths}. The
        # corresponding size of the bin including the nearest neighbours will be
        # S=L+{sum of nearest neighbour lengths}. Applying the size constraint S>minSize
        # yields the weight constraint W>L*(minSize - L).
        if self._minSize:
            v = np.full(len(self._profile.contigLengths), self._profile.contigLengths.min())
            #v = contigLengths
            minWt = np.maximum(self._minSize - v, 0) * v
        else:
            minWt = None
        #core_dists = distance.core_distance(rank_norms, weight_fun=lambda i,j: w[distance.condensed_index(n, i, j)], minWt=minWt, minPts=self._minPts)
        core_dists = distance.core_distance(rank_norms, weight_fun=lambda i,j: self._profile.contigLengths[i]*self._profile.contigLengths[j], minWt=minWt, minPts=self._minPts)
        
        #if minWt is not None:
        #    x = distance.core_distance_weighted_(rank_norms, w, minWt)
            
        #if self._minPts is not None:
        #    p = distance.core_distance_(rank_norms, self._minPts)
        #    if minWt is not None:
        #        x = np.minimum(x, p)
        #    else:
        #        x = p
        #assert np.all(core_dists==x)
        
        return (rank_norms, core_dists)
    
    def fcluster(self, o, d):
        Z = hierarchy.linkage_from_reachability(o, d)
        fce = MarkerCheckFCE(self._profile, minPts=self._minPts, minSize=self._minSize)
        bins = fce.makeClusters(Z)
        return bins
    
        
###############################################################################
###############################################################################
###############################################################################
###############################################################################

class ProfileDistanceEngine:
    """Simple class for computing profile feature distances"""
    
    def makeScaledRanks(self, covProfiles, kmerSigs, contigLengths, silent=False):
        """Compute pairwise rank distances separately for coverage profiles and
        kmer signatures, and give rank distances as a fraction of the largest rank.
        """
        n = len(contigLengths)
        weights = np.empty( n * (n-1) // 2, dtype=np.double)
        k = 0
        for i in range(n-1):
            weights[k:(k+n-1-i)] = contigLengths[i]*contigLengths[(i+1):n]
            k = k+n-1-i
        scale_factor = 1. / weights.sum()
        (cov_ranks, kmer_ranks) = tuple(distance.argrank(sp_distance.pdist(feature, metric="euclidean"), weight_fun=lambda i: weights[i], axis=None) * scale_factor for feature in (covProfiles, kmerSigs))
        return (cov_ranks, kmer_ranks)
    
    def makeRankNorms(self, covProfiles, kmerSigs, contigLengths, silent=False):
        """Compute norms in {coverage rank space x kmer rank space}
        """
        (cov_ranks, kmer_ranks) = self.makeScaledRanks(self, covProfiles, kmerSigs, contigLengths, silent=silent)
        dists = np.sqrt(cov_ranks**2 + kmer_ranks**2)
        return dists


class StreamingProfileDistanceEngine:
    """Class for computing profile feature distances. Does caching to disk to keep memory usage down."""

    def __init__(self, cacher, size):
        self._cacher = cacher
        self._size = size
<<<<<<< HEAD
=======
        self._store = TempFileStore()
>>>>>>> 38053185
            
    def _getWeightFun(self, contigLengths):
        n = len(contigLengths)
        def weight_fun(k):
            (i, j) = distance.squareform_coords(n, k)
            weights = i
            weights[:] = contigLengths[i]
            weights[:] *= contigLengths[j]
            return weights
        return weight_fun
            
    def _calculateScaledRanks(self, covProfiles, kmerSigs, contigLengths, silent=False):
        """Compute pairwise rank distances separately for coverage profiles and
        kmer signatures, and give rank distances as a fraction of the largest rank.
        """
        n = len(contigLengths)
        weight_fun = None
        scale_factor = None
        try:
            cov_ranks = self._cacher.getCovDists()
            assert_num_obs(n, cov_ranks)
        except CacheUnavailableException:
            weight_fun = self._getWeightFun(contigLengths)
            if not silent:
                print "Calculating coverage distance ranks"
            
<<<<<<< HEAD
            cov_filename = self._cacher.getWorkingFile()
            covind_filename = self._cacher.getWorkingFile()
=======
            cov_filename = self._store.getWorkingFile()
            covind_filename = self._store.getWorkingFile()
>>>>>>> 38053185
            stream.pdist_chunk(covProfiles, cov_filename, chunk_size=2*self._size, metric="euclidean")
            stream.argsort_chunk_mergesort(cov_filename, covind_filename, chunk_size=self._size)
            (cov_ranks, scale_factor) = stream.argrank_chunk(covind_filename, cov_filename, weight_fun=weight_fun, chunk_size=self._size)

            #cov_ranks *= scale_factor
            self._store.cleanupWorkingFiles()
            self._cacher.storeCovDists(cov_ranks)
        del cov_ranks
        try:
            kmer_ranks = self._cacher.getKmerDists()
            assert_num_obs(n, kmer_ranks)
        except CacheUnavailableException:
            if weight_fun is None:
                weight_fun = self._getWeightFun(contigLengths)
            if not silent:
                print "Calculating tetramer distance ranks"
<<<<<<< HEAD
            kmer_filename = self._cacher.getWorkingFile()
            kmerind_filename = self._cacher.getWorkingFile()
            stream.pdist_chunk(kmerSigs, kmer_filename, chunk_size=2*self._size, metric="euclidean")
            stream.argsort_chunk_mergesort(kmer_filename, kmerind_filename, chunk_size=self._size)
            (kmer_ranks, scale_factor) = stream.argrank_chunk(kmerind_filename, kmer_filename, weight_fun=weight_fun, chunk_size=self._size)
            kmer_ranks *= scale_factor
            self._cacher.cleanupWorkingFiles()
=======
            kmer_filename = self._store.getWorkingFile()
            kmerind_filename = self._store.getWorkingFile()
            stream.pdist_chunk(kmerSigs, kmer_filename, chunk_size=2*self._size, metric="euclidean")
            stream.argsort_chunk_mergesort(kmer_filename, kmerind_filename, chunk_size=self._size)
            (kmer_ranks, scale_factor) = stream.argrank_chunk(kmerind_filename, kmer_filename, weight_fun=weight_fun, chunk_size=self._size)
            #kmer_ranks *= scale_factor
            self._store.cleanupWorkingFiles()
>>>>>>> 38053185
            self._cacher.storeKmerDists(kmer_ranks)
        del kmer_ranks
    
    def makeScaledRanks(self, covProfiles, kmerSigs, contigLengths, silent=False):
        self._calculateScaledRanks(covProfiles, kmerSigs, contigLengths, silent=silent)
        return (self._cacher.getCovDists(), self._cacher.getKmerDists())
    
    def makeRankNorms(self, covProfiles, kmerSigs, contigLengths, silent=False, n=2):
        """Compute norms in {coverage rank space x kmer rank space}
        """
        self._calculateScaledRanks(covProfiles, kmerSigs, contigLengths, silent=silent)
        #x = cov_ranks * kmer_ranks / (cov_ranks + kmer_ranks)
        kmer_rank_file = self._store.getWorkingFile()
        self._cacher.getKmerDists().tofile(kmer_rank_file)
        rank_norms = self._cacher.getCovDists()
<<<<<<< HEAD
        stream.iapply_func_chunk(rank_norms, kmer_rank_file, lambda a, b: (a**n+b**n)**(1./n), chunk_size=self._size)
        self._cacher.cleanupWorkingFiles()
=======
        #stream.iapply_func_chunk(rank_norms, kmer_rank_file, operator.mul, chunk_size=self._size//2)
        stream.iapply_func_chunk(rank_norms, kmer_rank_file, operator.add, chunk_size=self._size//2)
        #stream.iapply_func_chunk(rank_norms, kmer_rank_file, lambda a, b: (a**n+b**n)**(1./n), chunk_size=self._size)
        self._store.cleanupWorkingFiles()
>>>>>>> 38053185
        return rank_norms
        
        
class CachingProfileDistanceEngine:
    """Class for computing profile feature distances. Does caching to disk to keep memory usage down."""

    def __init__(self, cacher):
        self._cacher = cacher
    
    def _getWeights_(self, contigLengths, silent=False):
        n = len(contigLengths)
        try:
            weights = self._cacher.getWeights()
            assert_num_obs(n, weights)
        except CacheUnavailableException:
            if not silent:
                print "Calculating distance weights"
            #(lens_i, lens_j) = tuple(contigLengths[i] for i in distance.pairs(len(contigLengths)))
            #weights = 1. * lens_i * lens_j
            weights = np.empty( n * (n-1) // 2, dtype=np.double)
            k = 0
            for i in range(n-1):
                weights[k:(k+n-1-i)] = contigLengths[i]*contigLengths[(i+1):n]
                k = k+n-1-i
            #weights = sp_distance.pdist(contigLengths[:, None], operator.mul)
            self._cacher.storeWeights(weights)
        return weights
    
    def _getScaledRanks(self, covProfiles, kmerSigs, contigLengths, silent=False):
        """Compute pairwise rank distances separately for coverage profiles and
        kmer signatures, and give rank distances as a fraction of the largest rank.
        """
        n = len(contigLengths)
        weight_fun = None
        scale_factor = None
        try:
            cov_ranks = self._cacher.getCovDists()
            assert_num_obs(n, cov_ranks)
        except CacheUnavailableException:
            def weight_fun(k):
                (i, j) = distance.squareform_coords(n, k)
                weights = i
                weights[:] = contigLengths[i]
                weights[:] *= contigLengths[j]
                return weights
            scale_factor = 0
            for i in range(0, n-1):
                scale_factor += (contigLengths[i]*contigLengths[i+1:n]).sum()
            if not silent:
                print "Calculating coverage distance ranks"
            cov_ranks = sp_distance.pdist(covProfiles, metric="euclidean")
            distance.iargrank(out=cov_ranks, weight_fun=weight_fun)
            cov_ranks *= scale_factor
            #x = distance.argrank(sp_distance.pdist(covProfiles, metric="euclidean"), weights=cached_weights, axis=None) * scale_factor
            #assert np.all(x==cov_ranks)
            self._cacher.storeCovDists(cov_ranks)
        try:
            kmer_ranks = self._cacher.getKmerDists()
            assert_num_obs(n, kmer_ranks)
        except CacheUnavailableException:
            if weight_fun is None:
                def weight_fun(k):
                    (i, j) = distance.squareform_coords(n, k)
                    weights = i
                    weights[:] = contigLengths[i]
                    weights[:] *= contigLengths[j]
                    return weights
                scale_factor = 0
                for i in range(0, n-1):
                    scale_factor += (contigLengths[i]*contigLengths[i+1:n]).sum()
                scale_factor = 1. / cached_weights.sum()
            #kmer_ranks = cov_ranks # mem opt, reuse cov_ranks memory
            del cov_ranks
            if not silent:
                print "Calculating tetramer distance ranks"
            kmer_ranks = sp_distance.pdist(kmerSigs, metric="euclidean")
            distance.iargrank(kmer_ranks, weight_fun=weight_fun)
            kmer_ranks *= scale_factor
            #x = distance.argrank(sp_distance.pdist(kmerSigs, metric="euclidean"), weights=cached_weights, axis=None) * scale_factor
            #assert np.all(x==kmer_ranks)
            self._cacher.storeKmerDists(kmer_ranks)
            cov_ranks = self._cacher.getCovDists()
        return (cov_ranks, kmer_ranks)
    
    def makeScaledRanks(self, covProfiles, kmerSigs, contigLengths, silent=False):
        return self._getScaledRanks(covProfiles, kmerSigs, contigLengths, silent=silent)

    def makeRankNorms(self, covProfiles, kmerSigs, contigLengths, silent=False, n=2):
        """Compute norms in {coverage rank space x kmer rank space}
        """
        (cov_ranks, kmer_ranks) = self._getScaledRanks(covProfiles, kmerSigs, contigLengths, silent=silent)
        #x = cov_ranks * kmer_ranks / (cov_ranks + kmer_ranks)
        rank_norms = cov_ranks
        del cov_ranks # invalidated
        rank_norms **= n
        kmer_ranks **= n
        rank_norms += kmer_ranks
        rank_norms **= 1. / n
        return rank_norms
        
        
###############################################################################
###############################################################################
###############################################################################
###############################################################################  
class Cacher:
    """Class for caching profile feature distances"""
    
    def cleanup():
        pass
    
    def getWeights():
        pass
        
    def storeWeights(weights):
        pass
        
    def getCovDists():
        pass
        
    def storeCovDists(cov_dists):
        pass
        
    def getKmerDists():
        pass
        
    def storeKmerDists(kmer_dists):
        pass
        
class TempFileStore:
    """Create and clean up temp files"""
    
    def __init__(self):
        self._workingFiles = []
        
    def getWorkingFile(self):
        (_f, filename) = tempfile.mkstemp(prefix="groopm.working", dir=os.getcwd())
        self._workingFiles.append(filename)
        return filename
    
    def _cleanupOne(self, filename):
        try:
            os.remove(filename)
        except OSError:
            pass
        
    def cleanupWorkingFiles(self):
        try:
            while True:
                f = self._workingFiles.pop()
                self._cleanupOne(f)
        except IndexError:
            pass
        
class FileCacher(Cacher):
    """Cache using numpy to/fromfile"""
    
    def __init__(self, distStorePrefix):
        self._prefix = distStorePrefix
        self._weightsStore = self._prefix+".weights"
        self._covDistStore = self._prefix+".cov"
        self._kmerDistStore = self._prefix+".kmer"

    def _cleanupOne(self, filename):
        try:
            os.remove(filename)
        except OSError:
            pass
        
    def cleanup(self):
        self._cleanupOne(self._weightsStore)
        self._cleanupOne(self._covDistStore)
        self._cleanupOne(self._kmerDistStore)
        
    def getWeights(self):
        try:
            weights = np.fromfile(self._weightsStore, dtype=np.double)
        except IOError:
            raise CacheUnavailableException()
        return weights
        
    def storeWeights(self, weights):
        np.asanyarray(weights, dtype=np.double).tofile(self._weightsStore)
        
    def getCovDists(self):
        try:
            cov_dists = np.fromfile(self._covDistStore, dtype=np.double)
        except IOError:
            raise CacheUnavailableException()
        return cov_dists
        
    def storeCovDists(self, cov_dists):
        np.asanyarray(cov_dists, dtype=np.double).tofile(self._covDistStore)
        
    def getKmerDists(self):
        try:
            kmer_dists = np.fromfile(self._kmerDistStore, dtype=np.double)
        except IOError:
            raise CacheUnavailableException()
        return kmer_dists
        
    def storeKmerDists(self, kmer_dists):
        np.asanyarray(kmer_dists, dtype=np.double).tofile(self._kmerDistStore)
        
        
class TablesCacher(Cacher):
    """Cache using pytable"""

    def __init__(self, distStore):
        self._distStoreFile = distStore
        try:
            with tables.open_file(self._distStoreFile, mode="a", title="Distance store") as h5file:
                pass
        except:
            print "Error creating database:", self._distStoreFile, sys.exc_info()[0]
            raise
        self._workingFiles = []
        
    def getWorkingFile(self):
        filename = self._distStoreFile+".working%d" % (len(self._workingFiles)+1)
        self._workingFiles.append(filename)
        return filename
        
    def cleanupWorkingFiles():
        try:
            while True:
                f = self._workingFiles.pop()
                os.remove(f)
        except IndexError:
            pass
            
    def cleanup(self):
        os.remove(self._distStoreFile)
    
    def getWeights(self):
        try:
            with tables.open_file(self._distStoreFile, mode="r") as h5file:
                weights = h5file.get_node("/", "weights").read()
        except tables.exceptions.NoSuchNodeError:
            raise CacheUnavailableException()
        return weights
        
    def storeWeights(self, weights):
        with tables.open_file(self._distStoreFile, mode="a") as h5file:
            h5file.create_array("/", "weights", weights, "Distance weights")
    
    def getCovDists(self):
        try:
            with tables.open_file(self._distStoreFile, mode="r") as h5file:
                cov_dists = h5file.get_node("/", "coverage").read()
        except tables.exceptions.NoSuchNodeError:
            raise CacheUnavailableException()
        return cov_dists
        
    def storeCovDists(self, cov_dists):
        with tables.open_file(self._distStoreFile, mode="a") as h5file:
            h5file.create_array("/", "coverage", cov_dists, "Coverage distances")
            
    def getKmerDists(self):
        try:
            with tables.open_file(self._distStoreFile, mode="r") as h5file:
                kmer_dists = h5file.get_node("/", "kmer").read()
            assert_num_obs(n, kmer_ranks)
        except tables.exceptions.NoSuchNodeError:
            raise CacheUnavailableException()
        return kmer_dists
        
    def storeKmerDists(self, kmer_dists):
        with tables.open_file(self._distStoreFile, mode="a") as h5file:
            h5file.create_array("/", "kmer", kmer_dists, "Tetramer distances")
        
        

def assert_num_obs(n, y):
    if n != sp_distance.num_obs_y(y):
        raise SavedDistancesInvalidNumberException("Saved distances for different number of observations")
        
###############################################################################
###############################################################################
###############################################################################
###############################################################################
class FlatClusterEngine_:
    """Flat clustering pipeline.
    
    Subclass should provide `getScores` and `isLowQuality` methods with the
    described interfaces.
    """
    support_tol = 0.
    
    def unbinClusters(self, unbin, out_bins):
        out_bins[unbin] = 0
        (_, new_bids) = np.unique(out_bins[out_bins != 0], return_inverse=True)
        out_bins[out_bins != 0] = new_bids+1
    
    def makeClusters(self,
                     Z,
                     return_leaders=False,
                     return_low_quality=False,
                     return_coeffs=False,
                     return_support=False,
                     return_seeds=False,
                     return_conservative_bins=False,
                     return_conservative_leaders=False):
        """Implements algorithm for cluster formation.
        
        The set of flat clusters returned (should) satisfy the following
        constraints:
            1. All clusters exceed a minimum standard (as reported by
               `isLowQuality` method);
            2. As allowed by 1, the number of clusters is the maximimum such
               that no smaller number of clusters has a higher sum quality (as
               reported by `getScore` method);
            3. As allowed by 1 and 2, the total size of clusters is maximum.
        
        The strategy used is:
            - Find a minimal set of minimum standard clusters which maximise the
              sum quality
            - Grow clusters by greedily merging only below standard clusters
        
        Parameters
        ----------
        Z : ndarray
            Linkage matrix encoding a hierarchical clustering of a set of
            original observations.
        
        Returns
        -------
        T : ndarray
            1-D array. `T[i]` is the flat cluster number to which original
            observation `i` belongs.
        """
        Z = np.asarray(Z)
        n = Z.shape[0]+1
        
        # NOTE: Cases of nested clusters where the child and parent cluster heights
        # are equal are ambiguously encoded in hierarchical clusterings. 
        # This is handled by finding the row of the highest ancestor node of equal height
        # and computing scores as if all equal height descendents were considered as the
        # same node as the highest ancestor, with children corresponding to the union of
        # the combined nodes' children.
        flat_ids = hierarchy.flatten_nodes(Z)
        scores = np.asarray(self.getScores(Z))
        scores[n+np.flatnonzero(flat_ids!=np.arange(n-1))] = np.min(scores) # always propagate descendent scores to equal height parents
        # NOTE: support is a measure of the degree to which a cluster quality
        # improves on the combined quality of the best clusters below (computed
        # by maxscorebelow). Positive values indicate that the parent cluster 
        # should be favoured, zero values indicate no preference, and negative
        # values indicate that the best clusters below should be prefered.
        support = scores[n:] - hierarchy.maxscoresbelow(Z, scores, operator.add)
        support = support[flat_ids] # map values from parents to descendents of equal height
        node_support = np.concatenate((scores[:n], support))
        
        is_low_quality_cluster = np.asarray(self.isLowQualityCluster(Z))
        is_low_quality_cluster[n:] = is_low_quality_cluster[n+flat_ids]
        
        # NOTE: conservative bins are a minimal set of clusters that have
        # maximum combined quality. The returned conservative bins have below
        # standard bins dissolved.
        (conservative_bins, conservative_leaders) = hierarchy.fcluster_merge(Z, support>0, return_nodes=True)
        conservative_bins += 1 # bin ids start at 1
        self.unbinClusters(is_low_quality_cluster[conservative_leaders], out_bins=conservative_bins)
        
        (bins, leaders) = hierarchy.fcluster_merge(Z, support>=0, return_nodes=True)
        bins += 1 # bin ids start at 1
        self.unbinClusters(is_low_quality_cluster[leaders], out_bins=bins)
                     
        if not (return_leaders or return_low_quality or return_support or return_coeffs or
                return_seeds or return_conservative_bins or return_conservative_leaders):
            return bins
            
        out = (bins,)
        if return_leaders:
            out += (leaders,)
        if return_low_quality:
            out += (is_low_quality_cluster,)
        if return_support:
            out += (support,)
        if return_coeffs:
            out += (scores,)
        if return_seeds:
            out += (is_seed_cluster,)
        if return_conservative_bins:
            out += (conservative_bins,)
        if return_conservative_leaders:
            out += (conservative_leaders,)
        return out
    
    def getScores(self, Z):
        """Compute cluster quality scores for nodes in a hierarchical clustering.
        
        Parameters
        ----------
        Z : ndarray
            Linkage matrix encoding a hierarchical clustering. See 
            `linkage` in `scipy` documentation.
        
        Returns
        -------
        scores : ndarray
            1-D array. `scores[i]` where `i < n` is the `quality` score for the
            singleton cluster consisting of original observation `i`. 
            `scores[i]` where `i >= n` is the `quality` score for the cluster
            consisting of the original observations below the node represented
            by the `i-n`th row of `Z`.
        """
        pass #subclass to override
        
    def isLowQualityCluster(self, Z):
        """Bit of a hack. Indicate clusters that are intrinsically low quality
        e.g. too small,  not enough bp, but don't 'infect' the quality of higher
        clusters.
        
        Parameters
        ----------
        Z : ndarray
            Linkage matrix encoding a hierarchical clustering.
        
        Returns
        -------
        l : ndarray
            1-D boolean array. `l[i]` is True for clusters that are
            low quality and otherwise False. Here `i` is a singleton 
            cluster for `i < n` and an internal cluster for `i >= n`.
        """
        pass #subclass to overrride
        
        
class FlatClusterEngine:
    """Flat clustering pipeline.
    
    Subclass should provide `getScores` and `isLowQuality` methods with the
    described interfaces.
    """
    support_tol = 0.
    
    def unbinClusters(self, unbin, out_bins):
        out_bins[unbin] = 0
        (_, new_bids) = np.unique(out_bins[out_bins != 0], return_inverse=True)
        out_bins[out_bins != 0] = new_bids+1
    
    def makeClusters(self,
                     Z,
                     return_leaders=False,
                     return_low_quality=False,
                     return_coeffs=False,
                     return_support=False,
                     return_seeds=False,
                     return_conservative_bins=False,
                     return_conservative_leaders=False):
        """Implements algorithm for cluster formation.
        
        The set of flat clusters returned (should) satisfy the following
        constraints:
            1. All clusters exceed a minimum standard (as reported by
               `isLowQuality` method);
            2. As allowed by 1, the number of clusters is the maximimum such
               that no smaller number of clusters has a higher sum quality (as
               reported by `getScore` method);
            3. As allowed by 1 and 2, the total size of clusters is maximum.
        
        The strategy used is:
            - Find a minimal set of minimum standard clusters which maximise the
              sum quality
            - Grow clusters by greedily merging only below standard clusters
        
        Parameters
        ----------
        Z : ndarray
            Linkage matrix encoding a hierarchical clustering of a set of
            original observations.
        
        Returns
        -------
        T : ndarray
            1-D array. `T[i]` is the flat cluster number to which original
            observation `i` belongs.
        """
        Z = np.asarray(Z)
        n = Z.shape[0]+1
        
        # NOTE: Cases of nested clusters where the child and parent cluster heights
        # are equal are ambiguously encoded in hierarchical clusterings. 
        # This is handled by finding the row of the highest ancestor node of equal height
        # and computing scores as if all equal height descendents were considered as the
        # same node as the highest ancestor, with children corresponding to the union of
        # the combined nodes' children.
        flat_ids = hierarchy.flatten_nodes(Z)
        scores = np.asarray(self.getScores(Z))
        scores[n+np.flatnonzero(flat_ids!=np.arange(n-1))] = np.min(scores) # always propagate descendent scores to equal height parents
        # NOTE: support is a measure of the degree to which a cluster quality
        # improves on the combined quality of the best clusters below (computed
        # by maxscorebelow). Positive values indicate that the parent cluster 
        # should be favoured, zero values indicate no preference, and negative
        # values indicate that the best clusters below should be prefered.
        support = scores[n:] - hierarchy.maxscoresbelow(Z, scores, operator.add)
        support = support[flat_ids] # map values from parents to descendents of equal height
        node_support = np.concatenate((scores[:n], support))
        
        is_low_quality_cluster = np.asarray(self.isLowQualityCluster(Z))
        is_low_quality_cluster[n:] = is_low_quality_cluster[n+flat_ids]
        
        # NOTE: conservative bins are a minimal set of clusters that have
        # maximum combined quality. The returned conservative bins have below
        # standard bins dissolved.
        (conservative_bins, conservative_leaders) = hierarchy.fcluster_merge(Z, support>0, return_nodes=True)
        conservative_bins += 1 # bin ids start at 1
        self.unbinClusters(is_low_quality_cluster[conservative_leaders], out_bins=conservative_bins)
        
        # NOTE: A seed cluster is any putative cluster that meets the minimum
        # standard, is not already part of a conservative bin, and is within
        # support tolerance of conservative bins below. 
        is_seed_cluster = np.logical_not(is_low_quality_cluster)
        is_seed_cluster[Z[support<-self.support_tol, :2].astype(int)] = True
        #for i in range(n-1):
        #    if (node_support[n+i]<-self.support_tol):
        #        is_seed_cluster[Z[i,0]] = is_seed_cluster[Z[i,1]] = True
        is_seed_cluster[hierarchy.descendents(Z, conservative_leaders)] = False
        is_seed_cluster[n+np.flatnonzero(flat_ids!=np.arange(n-1))] = False # always propagate descendent scores to equal height parents
        # NOTE: to_merge is true for nodes that have at most 1 seed cluster
        # below them. We greedily merge these nodes into clusters to obtain the
        # largest possible clusters, without merging any two seed clusters. 
        to_merge = hierarchy.maxscoresbelow(Z, is_seed_cluster.astype(int), fun=operator.add)<=1
        to_merge = to_merge[flat_ids]
        (bins, leaders) = hierarchy.fcluster_merge(Z, to_merge, return_nodes=True)
        bins += 1 # bin ids start at 1
        # NOTE: any new clusters that are below minimum standard are dissolved
        # here. 
        self.unbinClusters(is_low_quality_cluster[leaders], out_bins=bins)
                     
        if not (return_leaders or return_low_quality or return_support or return_coeffs or
                return_seeds or return_conservative_bins or return_conservative_leaders):
            return bins
            
        out = (bins,)
        if return_leaders:
            out += (leaders,)
        if return_low_quality:
            out += (is_low_quality_cluster,)
        if return_support:
            out += (support,)
        if return_coeffs:
            out += (scores,)
        if return_seeds:
            out += (is_seed_cluster,)
        if return_conservative_bins:
            out += (conservative_bins,)
        if return_conservative_leaders:
            out += (conservative_leaders,)
        return out
    
    def getScores(self, Z):
        """Compute cluster quality scores for nodes in a hierarchical clustering.
        
        Parameters
        ----------
        Z : ndarray
            Linkage matrix encoding a hierarchical clustering. See 
            `linkage` in `scipy` documentation.
        
        Returns
        -------
        scores : ndarray
            1-D array. `scores[i]` where `i < n` is the `quality` score for the
            singleton cluster consisting of original observation `i`. 
            `scores[i]` where `i >= n` is the `quality` score for the cluster
            consisting of the original observations below the node represented
            by the `i-n`th row of `Z`.
        """
        pass #subclass to override
        
    def isLowQualityCluster(self, Z):
        """Bit of a hack. Indicate clusters that are intrinsically low quality
        e.g. too small,  not enough bp, but don't 'infect' the quality of higher
        clusters.
        
        Parameters
        ----------
        Z : ndarray
            Linkage matrix encoding a hierarchical clustering.
        
        Returns
        -------
        l : ndarray
            1-D boolean array. `l[i]` is True for clusters that are
            low quality and otherwise False. Here `i` is a singleton 
            cluster for `i < n` and an internal cluster for `i >= n`.
        """
        pass #subclass to overrride
        
        
class MarkerCheckFCE(FlatClusterEngine):
    """Seed clusters using taxonomy and marker completeness"""
    def __init__(self, profile, minPts=None, minSize=None):
        self._profile = profile
        self._minSize = minSize
        self._minPts = minPts
        if self._minSize is None and self._minPts is None:
            raise ValueError("'minPts' and 'minSize' cannot both be None.")
            
    support_tol = 1.
    
    def getScores(self, Z):
        return MarkerCheckCQE(self._profile).makeScores(Z)
        
    def isLowQualityCluster(self, Z):
        Z = np.asarray(Z)
        n = sp_hierarchy.num_obs_linkage(Z)
        flat_ids = hierarchy.flatten_nodes(Z)
        
        # Quality clusters have total contig length at least minSize (if
        # defined) or a number of contigs at least minPts (if defined)
        doMinSize = self._minSize is not None
        doMinPts = self._minPts is not None
        if doMinSize:
            weights = np.concatenate((self._profile.contigLengths, np.zeros(n-1)))
            weights[n:] = hierarchy.maxscoresbelow(Z, weights, fun=operator.add)
            weights[n:] = weights[flat_ids+n]
            is_low_quality = weights < self._minSize   
        if doMinPts:
            is_below_minPts = np.concatenate((np.full(self._profile.numContigs, 1 < self._minPts, dtype=bool), Z[flat_ids, 3] < self._minPts))
            if doMinSize:
                is_low_quality = np.logical_and(is_low_quality, is_below_minPts)
            else:
                is_low_quality = is_below_minPts
                
        return is_low_quality
        
              
###############################################################################
###############################################################################
###############################################################################
###############################################################################

class ClusterQualityEngine:
    """Assign cluster qualities using leaf observation attributes.
    Subclass to provide `getLeafData` and `getScore` functions with the
    interfaces specified below.
    """
  
    def makeScores(self, Z):
        """Compute coefficients for hierarchical clustering
        
        Parameters
        ----------
        Z : ndarray
            Linkage matrix encoding a hierarchical clustering.
        
        Returns
        -------
        scores : ndarray
            1-D array. `scores[i]` returns the score for cluster `i`
            computed from the concatenated data of leaves below the cluster
            using `getScore`.
        """
        Z = np.asarray(Z)
        n = Z.shape[0]+1
        
        node_data = dict(self.getLeafData())
        coeffs = np.zeros(2*n-1, dtype=float)
        
        # Compute leaf clusters
        for (i, leaf_data) in node_data.iteritems():
            coeffs[i] = self.getScore(leaf_data)
            
        # Bottom-up traversal
        for i in range(n-1):
            left_child = int(Z[i, 0])
            right_child = int(Z[i, 1])
            current_node = n+i
            
            # update leaf cache
            try:
                left_data = node_data[left_child]
                del node_data[left_child]
            except:
                left_data = []
            try:
                right_data = node_data[right_child]
                del node_data[right_child]
            except:
                right_data = []
                
            current_data = left_data + right_data
            if current_data != []:
                node_data[current_node] = current_data
            
            # We only compute a new coefficient for new sets of data points, i.e. if
            # both left and right child clusters have data points.
            if left_data == []:
                coeffs[current_node] = coeffs[right_child]
            elif right_data == []:
                coeffs[current_node] = coeffs[left_child]
            else:
                coeffs[current_node] = self.getScore(current_data)
            
        return coeffs
        
    def getLeafData(self):
        """Data associated with leaf nodes
        
        Returns
        -------
        data : dict
            A dictionary with original observation ids as keys and lists of associated leaf node data as values.
        """
        pass #subclass to override
        
    def getScore(self, node_data):
        """Compute cluster quality using concatenated leaf data.
        
        Parameters
        ----------
        node_data : list
            List of associated data for leaf nodes of a cluster.
        
        Returns
        -------
        score : float
            Value representing the `quality` score for the cluster.
        """
        pass # subclass to override
        
        
class MarkerCheckCQE(ClusterQualityEngine):
    """Cluster quality scores using taxonomy and marker completeness.
    
    We use extended BCubed metrics where precision and recall metrics are
    defined for each observation in a cluster.
    
    Traditional BCubed metrics assume that extrinsic categories are known 
    for the clustered items. In our case we have two sources of information - 
    mapping taxonomies and mapping markers. Mapping taxonomies can be used to
    group items that are 'similar enough'. Single copy markers can be used to
    distinguish when items should be in different bins.
    
    With these factors in mind, we have used the following adjusted BCubed 
    metrics:
        - Precision represents for an item how many of the item's cluster 
          are taxonomically similar items with different markers. Analogous to
          an inverted genome 'contamination' measure.
        - Recall represents for an item how many of taxonomically similar items with
          different markers are found in the item's cluster. Analogous to genome
          'completeness' measure.
          
    These metrics are combined in a naive linear manner using a mixing fraction
    alpha which can be combined additively when assessing multiple clusters.
    """
    
    def __init__(self, profile):
        self._d = 1
        self._alpha = 0.5
        self._mapping = profile.mapping
        
        # Taxonomic connectivity matrix: L[i,j] = 1 where mapping i and j are 
        # taxonomically 'similar enough', otherwise 0.
        self._L = sp_distance.squareform(self._mapping.classification.makeDistances()) < self._d
        
        # Marker connectivity matrix: M[i, j] = 1 where mapping i and j are
        # from the same marker, otherwise 0.
        markerNames = self._mapping.markerNames
        self._M = markerNames[:, None] == markerNames[None, :]
        
        # Compute the compatible marker group sizes
        gsizes = np.array([np.count_nonzero(row) for row in self._L])
        gweights = np.array([np.unique(markerNames[row], return_counts=True)[1].max() for row in self._L])
        self._gscalefactors = gweights * 1. / gsizes
        
    def getLeafData(self):
        """Leaf data is a list of indices of mappings."""
        return dict([(i, data) for (i, data) in self._mapping.iterindices()])
        
    def getScore(self, indices):
        """Compute modified BCubed completeness and precision scores."""
        indices = np.asarray(indices)
        #markerNames = self._mapping.markerNames[indices]
        weights = 1. / np.logical_and(self._M[np.ix_(indices, indices)], self._L[np.ix_(indices, indices)]).sum(axis=0)
        
        # weighted item precision
        prec = np.sum([weights[i] * (weights[self._L[index, indices]].sum() + 1 - weights[i]) * 1. / len(indices) for (i, index) in enumerate(indices)])
        
        # weighted item completeness / recall
        recall = np.sum([weights[i] * (weights[self._L[index, indices]].sum() + 1 - weights[i]) * self._gscalefactors[index] for (i, index) in enumerate(indices)])
        
        f = self._alpha * recall + (1 - self._alpha) * prec
        return f
              
              
class MarkerCheckCQE_(ClusterQualityEngine):
    """Cluster quality scores using taxonomy and marker completeness.
    
    We use extended BCubed metrics where precision and recall metrics are
    defined for each observation in a cluster.
    
    Traditional BCubed metrics assume that extrinsic categories are known 
    for the clustered items. In our case we have two sources of information - 
    mapping taxonomies and mapping markers. Mapping taxonomies can be used to
    group items that are 'similar enough'. Single copy markers can be used to
    distinguish when items should be in different bins.
    
    With these factors in mind, we have used the following adjusted BCubed 
    metrics:
        - Precision represents for an item how many of the item's cluster 
          are taxonomically similar items with different markers. Analogous to
          an inverted genome 'contamination' measure.
        - Recall represents for an item how many of taxonomically similar items with
          different markers are found in the item's cluster. Analogous to genome
          'completeness' measure.
          
    These metrics are combined in a naive linear manner using a mixing fraction
    alpha which can be combined additively when assessing multiple clusters.
    """
    
    def __init__(self, profile):
        self._d = 1
        self._alpha = 0.5
        self._mapping = profile.mapping
        
        # Connectivity matrix: M[i,j] = 1 where mapping i and j are 
        # taxonomically 'similar enough', otherwise 0.
        self._mdists = sp_distance.squareform(self._mapping.classification.makeDistances()) < self._d
        
        # Compute the number of copies for each marker
        markerNames = self._mapping.markerNames
        (_name, bin, copies) = np.unique(markerNames, return_inverse=True, return_counts=True)
        self._mscalefactors = 1. / copies[bin]
        
        # Compute the compatible marker group sizes
        #gsizes = np.array([len(np.unique(markerNames[row])) for row in self._mdists])
        gsizes = np.array([np.count_nonzero(row) / np.unique(markerNames[row], return_counts=True)[1].max() for row in self._mdists])
        self._gscalefactors = 1. / gsizes
        
    def getLeafData(self):
        """Leaf data is a list of indices of mappings."""
        return dict([(i, data) for (i, data) in self._mapping.iterindices()])
        
    def getScore(self, indices):
        """Compute modified BCubed completeness and precision scores."""
        indices = np.asarray(indices)
        markerNames = self._mapping.markerNames[indices]
        gsizes = np.array([len(np.unique(markerNames[row])) for row in (self._mdists[index, indices] for index in indices)])
        # item precision is the average number of compatible unique markers in
        # cluster
        prec = (gsizes * 1. / len(indices)).sum()
        # item completeness / recall is the percentage of compatible genes in
        # cluster for good markers in cluster
        recall = ((gsizes - 1) * gsizes * self._gscalefactors[indices] * 1. / len(indices)).sum()
        f = self._alpha * recall + (1 - self._alpha) * prec
        return f
        
       
###############################################################################
###############################################################################
###############################################################################
###############################################################################

class _TreeRecursivePrinter:
    def __init__(self, Z, indices, leaf_labeller, node_labeller):
        self._Z = np.asarray(Z)
        self._n = self._Z.shape[0] + 1
        self._flat_ids = hierarchy.flatten_nodes(self._Z)
        self._embed_ids = hierarchy.embed_nodes(self._Z, indices)
        self._indices = indices
        # map from flat_id -> closest embed_id
        self._flat_embed_ids = dict(zip(self._flat_ids, self._embed_ids))
        self._leaf_labeller = leaf_labeller
        self._node_labeller = node_labeller

    def getLines(self, node_id=None):
        n = self._n
        if node_id is None:
            node_id = self._embed_ids[-1]
            
        flat_id = self._flat_ids[node_id-n]+n if node_id >= n else node_id
        embed_id = self._embed_ids[node_id-n] if node_id >= n else node_id
        embed = node_id < n or self._flat_embed_ids[flat_id-n] == embed_id
        if embed:
            node_id = embed_id
            
        if node_id < n:
            if node_id==-1 or not np.any(node_id == self._indices): # not embedded
                return []
            else:   
                # embedded leaf 
                return [self._node_labeller(flat_id)+self._leaf_labeller(embed_id)]
        else:
            left_child = int(self._Z[node_id-n,0])
            right_child = int(self._Z[node_id-n,1])
            child_lines = self.getLines(left_child)+self.getLines(right_child)
            if embed:
                return [self._node_labeller(flat_id)]+['--'+l for l in child_lines]
            else:
                return child_lines
        

class MarkerTreePrinter:
    def printTree(self, indices, leaves_list=None):
        Z = self.getLinkage()
        Z = np.asarray(Z)
        rp = _TreeRecursivePrinter(Z,
                                   indices,
                                   self.getLeafLabel,
                                   self.getNodeLabel
                                  )
        root = None if leaves_list is None else hierarchy.embed_nodes(Z, leaves_list)[-1]
        return '\n'.join([l.replace('-', '  |', 1) if l.startswith('-') else l for l in rp.getLines(root)])

    def getLinkage(self):
        pass
        
    def getLeafLabel(self, node_id):
        pass
        
    def getNodeLabel(self, node_id):
        pass

        
class MarkerCheckTreePrinter(MarkerTreePrinter):
    def __init__(self, profile):
        self._profile = profile
        Z = hierarchy.linkage_from_reachability(self._profile.reachOrder, self._profile.reachDists)
        n = Z.shape[0] + 1
        self._Z = Z
        self._n = n
        ce = MarkerCheckFCE(self._profile, minPts=20, minSize=1000000)
        self._scores = ce.getScores(self._Z)
        self._quals = ce.isLowQualityCluster(self._Z)
        weights = np.concatenate((self._profile.contigLengths, np.zeros(n-1)))
        weights[n:] = hierarchy.maxscoresbelow(Z, weights, fun=np.add)
        flat_ids = hierarchy.flatten_nodes(Z)
        weights[n:] = weights[flat_ids+n]
        self._weights = weights
        self._counts = np.concatenate((np.ones(n), Z[flat_ids, 3]))
        
    def getLinkage(self):
        return self._Z
        
    def getLeafLabel(self, node_id):
        return "'%s" % self._profile.contigNames[node_id]
        
    def getNodeLabel(self, node_id):
        return (":%.2f[%dbp,n=%d]" + ("L" if self._quals[node_id] else "")) % (self._scores[node_id], self._weights[node_id], self._counts[node_id])


###############################################################################
###############################################################################
###############################################################################
###############################################################################<|MERGE_RESOLUTION|>--- conflicted
+++ resolved
@@ -287,10 +287,7 @@
     def __init__(self, cacher, size):
         self._cacher = cacher
         self._size = size
-<<<<<<< HEAD
-=======
         self._store = TempFileStore()
->>>>>>> 38053185
             
     def _getWeightFun(self, contigLengths):
         n = len(contigLengths)
@@ -317,13 +314,8 @@
             if not silent:
                 print "Calculating coverage distance ranks"
             
-<<<<<<< HEAD
-            cov_filename = self._cacher.getWorkingFile()
-            covind_filename = self._cacher.getWorkingFile()
-=======
             cov_filename = self._store.getWorkingFile()
             covind_filename = self._store.getWorkingFile()
->>>>>>> 38053185
             stream.pdist_chunk(covProfiles, cov_filename, chunk_size=2*self._size, metric="euclidean")
             stream.argsort_chunk_mergesort(cov_filename, covind_filename, chunk_size=self._size)
             (cov_ranks, scale_factor) = stream.argrank_chunk(covind_filename, cov_filename, weight_fun=weight_fun, chunk_size=self._size)
@@ -340,15 +332,6 @@
                 weight_fun = self._getWeightFun(contigLengths)
             if not silent:
                 print "Calculating tetramer distance ranks"
-<<<<<<< HEAD
-            kmer_filename = self._cacher.getWorkingFile()
-            kmerind_filename = self._cacher.getWorkingFile()
-            stream.pdist_chunk(kmerSigs, kmer_filename, chunk_size=2*self._size, metric="euclidean")
-            stream.argsort_chunk_mergesort(kmer_filename, kmerind_filename, chunk_size=self._size)
-            (kmer_ranks, scale_factor) = stream.argrank_chunk(kmerind_filename, kmer_filename, weight_fun=weight_fun, chunk_size=self._size)
-            kmer_ranks *= scale_factor
-            self._cacher.cleanupWorkingFiles()
-=======
             kmer_filename = self._store.getWorkingFile()
             kmerind_filename = self._store.getWorkingFile()
             stream.pdist_chunk(kmerSigs, kmer_filename, chunk_size=2*self._size, metric="euclidean")
@@ -356,7 +339,6 @@
             (kmer_ranks, scale_factor) = stream.argrank_chunk(kmerind_filename, kmer_filename, weight_fun=weight_fun, chunk_size=self._size)
             #kmer_ranks *= scale_factor
             self._store.cleanupWorkingFiles()
->>>>>>> 38053185
             self._cacher.storeKmerDists(kmer_ranks)
         del kmer_ranks
     
@@ -372,15 +354,10 @@
         kmer_rank_file = self._store.getWorkingFile()
         self._cacher.getKmerDists().tofile(kmer_rank_file)
         rank_norms = self._cacher.getCovDists()
-<<<<<<< HEAD
-        stream.iapply_func_chunk(rank_norms, kmer_rank_file, lambda a, b: (a**n+b**n)**(1./n), chunk_size=self._size)
-        self._cacher.cleanupWorkingFiles()
-=======
         #stream.iapply_func_chunk(rank_norms, kmer_rank_file, operator.mul, chunk_size=self._size//2)
         stream.iapply_func_chunk(rank_norms, kmer_rank_file, operator.add, chunk_size=self._size//2)
         #stream.iapply_func_chunk(rank_norms, kmer_rank_file, lambda a, b: (a**n+b**n)**(1./n), chunk_size=self._size)
         self._store.cleanupWorkingFiles()
->>>>>>> 38053185
         return rank_norms
         
         
