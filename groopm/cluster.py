#!/usr/bin/env python
###############################################################################
#                                                                             #
#    cluster.py                                                               #
#                                                                             #
#    A collection of classes / methods used when clustering contigs           #
#                                                                             #
#    Copyright (C) Michael Imelfort, Tim Lamberton                            #
#                                                                             #
###############################################################################
#                                                                             #
#          .d8888b.                                    888b     d888          #
#         d88P  Y88b                                   8888b   d8888          #
#         888    888                                   88888b.d88888          #
#         888        888d888 .d88b.   .d88b.  88888b.  888Y88888P888          #
#         888  88888 888P"  d88""88b d88""88b 888 "88b 888 Y888P 888          #
#         888    888 888    888  888 888  888 888  888 888  Y8P  888          #
#         Y88b  d88P 888    Y88..88P Y88..88P 888 d88P 888   "   888          #
#          "Y8888P88 888     "Y88P"   "Y88P"  88888P"  888       888          #
#                                             888                             #
#                                             888                             #
#                                             888                             #
#                                                                             #
###############################################################################
#                                                                             #
#    This program is free software: you can redistribute it and/or modify     #
#    it under the terms of the GNU General Public License as published by     #
#    the Free Software Foundation, either version 3 of the License, or        #
#    (at your option) any later version.                                      #
#                                                                             #
#    This program is distributed in the hope that it will be useful,          #
#    but WITHOUT ANY WARRANTY; without even the implied warranty of           #
#    MERCHANTABILITY or FITNESS FOR A PARTICULAR PURPOSE.  See the            #
#    GNU General Public License for more details.                             #
#                                                                             #
#    You should have received a copy of the GNU General Public License        #
#    along with this program. If not, see <http://www.gnu.org/licenses/>.     #
#                                                                             #
###############################################################################

__author__ = "Tim Lamberton"
__copyright__ = "Copyright 2016"
__credits__ = ["Tim Lamberton"]
__license__ = "GPL3"
__maintainer__ = "Tim Lamberton"
__email__ = "t.lamberton@uq.edu.au"

###############################################################################

import numpy as np
import numpy.linalg as np_linalg
import scipy.cluster.hierarchy as sp_hierarchy
import scipy.spatial.distance as sp_distance
import scipy.stats as sp_stats
import operator
import os
import tables
import sys
import tempfile

# local imports
import distance
import recruit
import hierarchy
import stream
from profileManager import ProfileManager
from groopmExceptions import SavedDistancesInvalidNumberException, CacheUnavailableException
from utils import group_iterator

###############################################################################
###############################################################################
###############################################################################
###############################################################################

class CoreCreator:
    """Top level class for making bins"""
    
    def __init__(self, dbFileName):
        self._pm = ProfileManager(dbFileName)
        self._dbFileName = dbFileName
    
    def loadProfile(self, timer, minLength):
        return self._pm.loadData(timer,
                                 minLength=minLength,
                                 loadMarkers=True,
                                 loadBins=False)
        
    def run(self,
            timer,
            minLength,
            minSize,
            minPts,
            #savedDistsPrefix="",
            #keepDists=False,
            force=False):
        # check that the user is OK with nuking stuff...
        if not force and not self._pm.promptOnOverwrite():
            return
            
        profile = self.loadProfile(timer,
                                   minLength=minLength
                                   )
        
<<<<<<< HEAD
        
        ce = ClassificationClusterEngine(profile,
                                         minPts=minPts,
                                         minSize=minSize
                                         )
=======
        if savedDistsPrefix=="":
            savedDistsPrefix = self._dbFileName
        cacher = FileCacher(savedDistsPrefix+".dists")
        
        ce = ClassificationClusterEngine(profile,
                                         minPts=minPts,
                                         minSize=minSize,
                                         cacher=cacher,
                                        )
>>>>>>> 6e81dff5
        ce.makeBins(timer,
                    out_bins=profile.binIds,
                    out_reach_order=profile.reachOrder,
                    out_reach_dists=profile.reachDists
                    )

        # Now save all the stuff to disk!
        print "Saving bins"
        self._pm.setReachabilityOrder(profile)
        self._pm.setBinAssignments(profile, nuke=True)
        print "    %s" % timer.getTimeStamp()
<<<<<<< HEAD
=======
        
        # Remove created files
        if not keepDists:
            try:
                cacher.cleanup()
            except:
                raise
>>>>>>> 6e81dff5
            
        
        
# Hierarchical clustering
class HierarchicalClusterEngine:
    """Abstract hierarchical clustering pipeline.
    Subclass should provide `distances` and `fcluster` methods to the
    interface outlined below.
    """
    
    def makeBins(self, timer, out_bins, out_reach_order, out_reach_dists):
        """Run binning algorithm"""
        
        print "Getting distance info"
        (pdists, core_dists) = self.distances()
        print "    %s" % timer.getTimeStamp()
        
        print "Computing cluster hierarchy"
        (o, d) = distance.reachability_order(pdists, core_dists)
        print "    %s" % timer.getTimeStamp()
        
        print "Finding cores"
        T = self.fcluster(o, d)
        out_bins[...] = T
        out_reach_order[...] = o
        out_reach_dists[...] = d
        print "    %s bins made." % len(set(out_bins).difference([0]))
        print "    %s" % timer.getTimeStamp()
            
    def distances(self):
        """Computes pairwise distances of observations.
        
        Returns
        -------
        Y : ndarray
            Returns a condensed distance matrix for pairs of observations.
            See `squareform` from the `scipy` documentation.
        
        """
        pass #subclass to override
        
    def fcluster(self, o, d):
        """Find flat clusters from reachability summary.
        
        Parameters
        ----------
        o : ndarray
            1-D array of indices of original observations in traversal order.
        d : ndarray
            1-D array. `d[i]` is the `i`th traversal distance.
            
        Returns
        -------
        T : ndarray
            1-D array. `T[i]` is the flat cluster number to which original
            observation `i` belongs.
        """
        pass #subclass to override
        
        
class ClassificationClusterEngine(HierarchicalClusterEngine):
    """Cluster using hierarchical clusturing with feature distance ranks and marker taxonomy"""
    
<<<<<<< HEAD
    def __init__(self, profile, minPts, minSize):
        self._profile = profile
        self._minPts = minPts
        self._minSize = minSize
    
    def distances(self):
        de = ProfileDistanceEngine()
        den_dists = de.makeDensityDistances(self._profile.covProfiles,
                                            self._profile.kmerSigs,
                                            self._profile.contigLengths, 
                                            minPts=self._minPts,
                                            minSize=self._minSize)
        return den_dists
=======
    def __init__(self, profile, minPts=None, minSize=None, cacher=None):
        if (minSize is None) and (minPts is None):
            raise ValueError("Specify at least one of 'minWt' or 'minPts' parameter values")
        self._profile = profile
        self._minPts = minPts
        self._minSize = minSize
        self._cacher = cacher
    
    def distances(self, silent=False):
        if(not silent):
            n = len(self._profile.contigLengths)
            print "Computing pairwise contig distances for 2^%.2f pairs" % np.log2(n*(n-1)//2)
        if self._cacher is None:
            de = ProfileDistanceEngine
        else:
            de = StreamingProfileDistanceEngine(cacher=self._cacher, size=int(2**31-1))
            #de = CachingProfileDistanceEngine(cacher=self._cacher)
            #de = CachingWeightlessProfileDistanceEngine(cacher=self._cacher)
        rank_norms = de.makeRankNorms(self._profile.covProfiles,
                                      self._profile.kmerSigs,
                                      self._profile.contigLengths, 
                                      silent=silent)
        if not silent:
            print "Reticulating splines"
            
        # Convert the minimum size in bp of a bin to the minimum weighted density
        # used to compute the density distance. For a contig of size L, the sum of
        # nearest neighbour weights will be W=L*{sum of nearest neighbour lengths}. The
        # corresponding size of the bin including the nearest neighbours will be
        # S=L+{sum of nearest neighbour lengths}. Applying the size constraint S>minSize
        # yields the weight constraint W>L*(minSize - L).
        if self._minSize:
            v = np.full(len(self._profile.contigLengths), self._profile.contigLengths.min())
            #v = contigLengths
            minWt = np.maximum(self._minSize - v, 0) * v
        else:
            minWt = None
        #core_dists = distance.core_distance(rank_norms, weight_fun=lambda i,j: w[distance.condensed_index(n, i, j)], minWt=minWt, minPts=self._minPts)
        core_dists = distance.core_distance(rank_norms, weight_fun=lambda i,j: self._profile.contigLengths[i]*self._profile.contigLengths[j], minWt=minWt, minPts=self._minPts)
        
        #if minWt is not None:
        #    x = distance.core_distance_weighted_(rank_norms, w, minWt)
            
        #if self._minPts is not None:
        #    p = distance.core_distance_(rank_norms, self._minPts)
        #    if minWt is not None:
        #        x = np.minimum(x, p)
        #    else:
        #        x = p
        #assert np.all(core_dists==x)
        
        return (rank_norms, core_dists)
>>>>>>> 6e81dff5
    
    def fcluster(self, o, d):
        Z = hierarchy.linkage_from_reachability(o, d)
        fce = MarkerCheckFCE(self._profile, minPts=self._minPts, minSize=self._minSize)
        bins = fce.makeClusters(Z)
        return bins
    
        
###############################################################################
###############################################################################
###############################################################################
###############################################################################

class ProfileDistanceEngine:
    """Simple class for computing profile feature distances"""
<<<<<<< HEAD

    @profile
=======
    
>>>>>>> 6e81dff5
    def makeScaledRanks(self, covProfiles, kmerSigs, contigLengths, silent=False):
        """Compute pairwise rank distances separately for coverage profiles and
        kmer signatures, and give rank distances as a fraction of the largest rank.
        """
        n = len(contigLengths)
        weights = np.empty( n * (n-1) // 2, dtype=np.double)
        k = 0
        for i in range(n-1):
            weights[k:(k+n-1-i)] = contigLengths[i]*contigLengths[(i+1):n]
            k = k+n-1-i
        scale_factor = 1. / weights.sum()
        (cov_ranks, kmer_ranks) = tuple(distance.argrank(sp_distance.pdist(feature, metric="euclidean"), weight_fun=lambda i: weights[i], axis=None) * scale_factor for feature in (covProfiles, kmerSigs))
        return (cov_ranks, kmer_ranks)
    
<<<<<<< HEAD
    @profile
    def makeNormRanks(self, covProfiles, kmerSigs, contigLengths, silent=False):
        """Compute norms in {coverage rank space x kmer rank space}
        """
        (cov_ranks, kmer_ranks, weights) = self.makeScaledRanks(covProfiles, kmerSigs, contigLengths, silent=silent)
        rank_norms = np.sqrt(cov_ranks**2 + kmer_ranks**2)
        return (rank_norms, weights)
    
    @profile
    def makeDensityDistances(self, covProfiles, kmerSigs, contigLengths, minSize=None, minPts=None, silent=False):
        """Compute density distances for pairs of contigs
=======
    def makeRankNorms(self, covProfiles, kmerSigs, contigLengths, silent=False):
        """Compute norms in {coverage rank space x kmer rank space}
        """
        (cov_ranks, kmer_ranks) = self.makeScaledRanks(self, covProfiles, kmerSigs, contigLengths, silent=silent)
        dists = np.sqrt(cov_ranks**2 + kmer_ranks**2)
        return dists


class StreamingProfileDistanceEngine:
    """Class for computing profile feature distances. Does caching to disk to keep memory usage down."""

    def __init__(self, cacher, size):
        self._cacher = cacher
        self._size = size
        self._store = TempFileStore()
            
    def _getWeightFun(self, contigLengths):
        n = len(contigLengths)
        def weight_fun(k):
            (i, j) = distance.squareform_coords(n, k)
            weights = i
            weights[:] = contigLengths[i]
            weights[:] *= contigLengths[j]
            return weights
        return weight_fun
            
    def _calculateScaledRanks(self, covProfiles, kmerSigs, contigLengths, silent=False):
        """Compute pairwise rank distances separately for coverage profiles and
        kmer signatures, and give rank distances as a fraction of the largest rank.
>>>>>>> 6e81dff5
        """
        n = len(contigLengths)
        weight_fun = None
        scale_factor = None
        try:
            cov_ranks = self._cacher.getCovDists()
            assert_num_obs(n, cov_ranks)
        except CacheUnavailableException:
            weight_fun = self._getWeightFun(contigLengths)
            if not silent:
                print "Calculating coverage distance ranks"
            
            cov_filename = self._store.getWorkingFile()
            covind_filename = self._store.getWorkingFile()
            stream.pdist_chunk(covProfiles, cov_filename, chunk_size=2*self._size, metric="euclidean")
            stream.argsort_chunk_mergesort(cov_filename, covind_filename, chunk_size=self._size)
            (cov_ranks, scale_factor) = stream.argrank_chunk(covind_filename, cov_filename, weight_fun=weight_fun, chunk_size=self._size)

            #cov_ranks *= scale_factor
            self._store.cleanupWorkingFiles()
            self._cacher.storeCovDists(cov_ranks)
        del cov_ranks
        try:
            kmer_ranks = self._cacher.getKmerDists()
            assert_num_obs(n, kmer_ranks)
        except CacheUnavailableException:
            if weight_fun is None:
                weight_fun = self._getWeightFun(contigLengths)
            if not silent:
                print "Calculating tetramer distance ranks"
            kmer_filename = self._store.getWorkingFile()
            kmerind_filename = self._store.getWorkingFile()
            stream.pdist_chunk(kmerSigs, kmer_filename, chunk_size=2*self._size, metric="euclidean")
            stream.argsort_chunk_mergesort(kmer_filename, kmerind_filename, chunk_size=self._size)
            (kmer_ranks, scale_factor) = stream.argrank_chunk(kmerind_filename, kmer_filename, weight_fun=weight_fun, chunk_size=self._size)
            #kmer_ranks *= scale_factor
            self._store.cleanupWorkingFiles()
            self._cacher.storeKmerDists(kmer_ranks)
        del kmer_ranks
    
    def makeScaledRanks(self, covProfiles, kmerSigs, contigLengths, silent=False):
        self._calculateScaledRanks(covProfiles, kmerSigs, contigLengths, silent=silent)
        return (self._cacher.getCovDists(), self._cacher.getKmerDists())
    
    def makeRankNorms(self, covProfiles, kmerSigs, contigLengths, silent=False, n=2):
        """Compute norms in {coverage rank space x kmer rank space}
        """
        self._calculateScaledRanks(covProfiles, kmerSigs, contigLengths, silent=silent)
        #x = cov_ranks * kmer_ranks / (cov_ranks + kmer_ranks)
        kmer_rank_file = self._store.getWorkingFile()
        self._cacher.getKmerDists().tofile(kmer_rank_file)
        rank_norms = self._cacher.getCovDists()
        #stream.iapply_func_chunk(rank_norms, kmer_rank_file, operator.mul, chunk_size=self._size//2)
        stream.iapply_func_chunk(rank_norms, kmer_rank_file, operator.add, chunk_size=self._size//2)
        #stream.iapply_func_chunk(rank_norms, kmer_rank_file, lambda a, b: (a**n+b**n)**(1./n), chunk_size=self._size)
        self._store.cleanupWorkingFiles()
        return rank_norms
        
        
class CachingProfileDistanceEngine:
    """Class for computing profile feature distances. Does caching to disk to keep memory usage down."""

    def __init__(self, cacher):
        self._cacher = cacher
    
    def _getWeights_(self, contigLengths, silent=False):
        n = len(contigLengths)
        try:
            weights = self._cacher.getWeights()
            assert_num_obs(n, weights)
        except CacheUnavailableException:
            if not silent:
                print "Calculating distance weights"
            #(lens_i, lens_j) = tuple(contigLengths[i] for i in distance.pairs(len(contigLengths)))
            #weights = 1. * lens_i * lens_j
            weights = np.empty( n * (n-1) // 2, dtype=np.double)
            k = 0
            for i in range(n-1):
                weights[k:(k+n-1-i)] = contigLengths[i]*contigLengths[(i+1):n]
                k = k+n-1-i
            #weights = sp_distance.pdist(contigLengths[:, None], operator.mul)
            self._cacher.storeWeights(weights)
        return weights
    
    def _getScaledRanks(self, covProfiles, kmerSigs, contigLengths, silent=False):
        """Compute pairwise rank distances separately for coverage profiles and
        kmer signatures, and give rank distances as a fraction of the largest rank.
        """
        n = len(contigLengths)
        weight_fun = None
        scale_factor = None
        try:
            cov_ranks = self._cacher.getCovDists()
            assert_num_obs(n, cov_ranks)
        except CacheUnavailableException:
            def weight_fun(k):
                (i, j) = distance.squareform_coords(n, k)
                weights = i
                weights[:] = contigLengths[i]
                weights[:] *= contigLengths[j]
                return weights
            scale_factor = 0
            for i in range(0, n-1):
                scale_factor += (contigLengths[i]*contigLengths[i+1:n]).sum()
            if not silent:
                print "Calculating coverage distance ranks"
            cov_ranks = sp_distance.pdist(covProfiles, metric="euclidean")
            distance.iargrank(out=cov_ranks, weight_fun=weight_fun)
            cov_ranks *= scale_factor
            #x = distance.argrank(sp_distance.pdist(covProfiles, metric="euclidean"), weights=cached_weights, axis=None) * scale_factor
            #assert np.all(x==cov_ranks)
            self._cacher.storeCovDists(cov_ranks)
        try:
            kmer_ranks = self._cacher.getKmerDists()
            assert_num_obs(n, kmer_ranks)
        except CacheUnavailableException:
            if weight_fun is None:
                def weight_fun(k):
                    (i, j) = distance.squareform_coords(n, k)
                    weights = i
                    weights[:] = contigLengths[i]
                    weights[:] *= contigLengths[j]
                    return weights
                scale_factor = 0
                for i in range(0, n-1):
                    scale_factor += (contigLengths[i]*contigLengths[i+1:n]).sum()
                scale_factor = 1. / cached_weights.sum()
            #kmer_ranks = cov_ranks # mem opt, reuse cov_ranks memory
            del cov_ranks
            if not silent:
                print "Calculating tetramer distance ranks"
            kmer_ranks = sp_distance.pdist(kmerSigs, metric="euclidean")
            distance.iargrank(kmer_ranks, weight_fun=weight_fun)
            kmer_ranks *= scale_factor
            #x = distance.argrank(sp_distance.pdist(kmerSigs, metric="euclidean"), weights=cached_weights, axis=None) * scale_factor
            #assert np.all(x==kmer_ranks)
            self._cacher.storeKmerDists(kmer_ranks)
            cov_ranks = self._cacher.getCovDists()
        return (cov_ranks, kmer_ranks)
    
    def makeScaledRanks(self, covProfiles, kmerSigs, contigLengths, silent=False):
        return self._getScaledRanks(covProfiles, kmerSigs, contigLengths, silent=silent)

    def makeRankNorms(self, covProfiles, kmerSigs, contigLengths, silent=False, n=2):
        """Compute norms in {coverage rank space x kmer rank space}
        """
        (cov_ranks, kmer_ranks) = self._getScaledRanks(covProfiles, kmerSigs, contigLengths, silent=silent)
        #x = cov_ranks * kmer_ranks / (cov_ranks + kmer_ranks)
        rank_norms = cov_ranks
        del cov_ranks # invalidated
        rank_norms **= n
        kmer_ranks **= n
        rank_norms += kmer_ranks
        rank_norms **= 1. / n
        return rank_norms
        
        
###############################################################################
###############################################################################
###############################################################################
###############################################################################  
class Cacher:
    """Class for caching profile feature distances"""
    
    def cleanup():
        pass
    
    def getWeights():
        pass
        
    def storeWeights(weights):
        pass
        
    def getCovDists():
        pass
        
    def storeCovDists(cov_dists):
        pass
        
    def getKmerDists():
        pass
        
    def storeKmerDists(kmer_dists):
        pass
        
class TempFileStore:
    """Create and clean up temp files"""
    
    def __init__(self):
        self._workingFiles = []
        
    def getWorkingFile(self):
        (_f, filename) = tempfile.mkstemp(prefix="groopm.working", dir=os.getcwd())
        self._workingFiles.append(filename)
        return filename
    
    def _cleanupOne(self, filename):
        try:
            os.remove(filename)
        except OSError:
            pass
        
    def cleanupWorkingFiles(self):
        try:
            while True:
                f = self._workingFiles.pop()
                self._cleanupOne(f)
        except IndexError:
            pass
        
class FileCacher(Cacher):
    """Cache using numpy to/fromfile"""
    
    def __init__(self, distStorePrefix):
        self._prefix = distStorePrefix
        self._weightsStore = self._prefix+".weights"
        self._covDistStore = self._prefix+".cov"
        self._kmerDistStore = self._prefix+".kmer"

    def _cleanupOne(self, filename):
        try:
            os.remove(filename)
        except OSError:
            pass
        
    def cleanup(self):
        self._cleanupOne(self._weightsStore)
        self._cleanupOne(self._covDistStore)
        self._cleanupOne(self._kmerDistStore)
        
    def getWeights(self):
        try:
            weights = np.fromfile(self._weightsStore, dtype=np.double)
        except IOError:
            raise CacheUnavailableException()
        return weights
        
    def storeWeights(self, weights):
        np.asanyarray(weights, dtype=np.double).tofile(self._weightsStore)
        
    def getCovDists(self):
        try:
            cov_dists = np.fromfile(self._covDistStore, dtype=np.double)
        except IOError:
            raise CacheUnavailableException()
        return cov_dists
        
    def storeCovDists(self, cov_dists):
        np.asanyarray(cov_dists, dtype=np.double).tofile(self._covDistStore)
        
    def getKmerDists(self):
        try:
            kmer_dists = np.fromfile(self._kmerDistStore, dtype=np.double)
        except IOError:
            raise CacheUnavailableException()
        return kmer_dists
        
    def storeKmerDists(self, kmer_dists):
        np.asanyarray(kmer_dists, dtype=np.double).tofile(self._kmerDistStore)
        
        
class TablesCacher(Cacher):
    """Cache using pytable"""

    def __init__(self, distStore):
        self._distStoreFile = distStore
        try:
            with tables.open_file(self._distStoreFile, mode="a", title="Distance store") as h5file:
                pass
        except:
            print "Error creating database:", self._distStoreFile, sys.exc_info()[0]
            raise
        self._workingFiles = []
        
    def getWorkingFile(self):
        filename = self._distStoreFile+".working%d" % (len(self._workingFiles)+1)
        self._workingFiles.append(filename)
        return filename
        
    def cleanupWorkingFiles():
        try:
            while True:
                f = self._workingFiles.pop()
                os.remove(f)
        except IndexError:
            pass
            
    def cleanup(self):
        os.remove(self._distStoreFile)
    
    def getWeights(self):
        try:
            with tables.open_file(self._distStoreFile, mode="r") as h5file:
                weights = h5file.get_node("/", "weights").read()
        except tables.exceptions.NoSuchNodeError:
            raise CacheUnavailableException()
        return weights
        
    def storeWeights(self, weights):
        with tables.open_file(self._distStoreFile, mode="a") as h5file:
            h5file.create_array("/", "weights", weights, "Distance weights")
    
    def getCovDists(self):
        try:
            with tables.open_file(self._distStoreFile, mode="r") as h5file:
                cov_dists = h5file.get_node("/", "coverage").read()
        except tables.exceptions.NoSuchNodeError:
            raise CacheUnavailableException()
        return cov_dists
        
    def storeCovDists(self, cov_dists):
        with tables.open_file(self._distStoreFile, mode="a") as h5file:
            h5file.create_array("/", "coverage", cov_dists, "Coverage distances")
            
    def getKmerDists(self):
        try:
            with tables.open_file(self._distStoreFile, mode="r") as h5file:
                kmer_dists = h5file.get_node("/", "kmer").read()
            assert_num_obs(n, kmer_ranks)
        except tables.exceptions.NoSuchNodeError:
            raise CacheUnavailableException()
        return kmer_dists
        
    def storeKmerDists(self, kmer_dists):
        with tables.open_file(self._distStoreFile, mode="a") as h5file:
            h5file.create_array("/", "kmer", kmer_dists, "Tetramer distances")
        
        

def assert_num_obs(n, y):
    if n != sp_distance.num_obs_y(y):
        raise SavedDistancesInvalidNumberException("Saved distances for different number of observations")
        
###############################################################################
###############################################################################
###############################################################################
###############################################################################
class FlatClusterEngine_:
    """Flat clustering pipeline.
    
    Subclass should provide `getScores` and `isLowQuality` methods with the
    described interfaces.
    """
    support_tol = 0.
    
    def unbinClusters(self, unbin, out_bins):
        out_bins[unbin] = 0
        (_, new_bids) = np.unique(out_bins[out_bins != 0], return_inverse=True)
        out_bins[out_bins != 0] = new_bids+1
    
    def makeClusters(self,
                     Z,
                     return_leaders=False,
                     return_low_quality=False,
                     return_coeffs=False,
                     return_support=False,
                     return_seeds=False,
                     return_conservative_bins=False,
                     return_conservative_leaders=False):
        """Implements algorithm for cluster formation.
        
        The set of flat clusters returned (should) satisfy the following
        constraints:
            1. All clusters exceed a minimum standard (as reported by
               `isLowQuality` method);
            2. As allowed by 1, the number of clusters is the maximimum such
               that no smaller number of clusters has a higher sum quality (as
               reported by `getScore` method);
            3. As allowed by 1 and 2, the total size of clusters is maximum.
        
        The strategy used is:
            - Find a minimal set of minimum standard clusters which maximise the
              sum quality
            - Grow clusters by greedily merging only below standard clusters
        
        Parameters
        ----------
        Z : ndarray
            Linkage matrix encoding a hierarchical clustering of a set of
            original observations.
        
        Returns
        -------
        T : ndarray
            1-D array. `T[i]` is the flat cluster number to which original
            observation `i` belongs.
        """
        Z = np.asarray(Z)
        n = Z.shape[0]+1
        
        # NOTE: Cases of nested clusters where the child and parent cluster heights
        # are equal are ambiguously encoded in hierarchical clusterings. 
        # This is handled by finding the row of the highest ancestor node of equal height
        # and computing scores as if all equal height descendents were considered as the
        # same node as the highest ancestor, with children corresponding to the union of
        # the combined nodes' children.
        flat_ids = hierarchy.flatten_nodes(Z)
        scores = np.asarray(self.getScores(Z))
        scores[n+np.flatnonzero(flat_ids!=np.arange(n-1))] = np.min(scores) # always propagate descendent scores to equal height parents
        # NOTE: support is a measure of the degree to which a cluster quality
        # improves on the combined quality of the best clusters below (computed
        # by maxscorebelow). Positive values indicate that the parent cluster 
        # should be favoured, zero values indicate no preference, and negative
        # values indicate that the best clusters below should be prefered.
        support = scores[n:] - hierarchy.maxscoresbelow(Z, scores, operator.add)
        support = support[flat_ids] # map values from parents to descendents of equal height
        node_support = np.concatenate((scores[:n], support))
        
        is_low_quality_cluster = np.asarray(self.isLowQualityCluster(Z))
        is_low_quality_cluster[n:] = is_low_quality_cluster[n+flat_ids]
        
        # NOTE: conservative bins are a minimal set of clusters that have
        # maximum combined quality. The returned conservative bins have below
        # standard bins dissolved.
        (conservative_bins, conservative_leaders) = hierarchy.fcluster_merge(Z, support>0, return_nodes=True)
        conservative_bins += 1 # bin ids start at 1
        self.unbinClusters(is_low_quality_cluster[conservative_leaders], out_bins=conservative_bins)
        
        (bins, leaders) = hierarchy.fcluster_merge(Z, support>=0, return_nodes=True)
        bins += 1 # bin ids start at 1
        self.unbinClusters(is_low_quality_cluster[leaders], out_bins=bins)
                     
        if not (return_leaders or return_low_quality or return_support or return_coeffs or
                return_seeds or return_conservative_bins or return_conservative_leaders):
            return bins
            
        out = (bins,)
        if return_leaders:
            out += (leaders,)
        if return_low_quality:
            out += (is_low_quality_cluster,)
        if return_support:
            out += (support,)
        if return_coeffs:
            out += (scores,)
        if return_seeds:
            out += (is_seed_cluster,)
        if return_conservative_bins:
            out += (conservative_bins,)
        if return_conservative_leaders:
            out += (conservative_leaders,)
        return out
    
    def getScores(self, Z):
        """Compute cluster quality scores for nodes in a hierarchical clustering.
        
        Parameters
        ----------
        Z : ndarray
            Linkage matrix encoding a hierarchical clustering. See 
            `linkage` in `scipy` documentation.
        
        Returns
        -------
        scores : ndarray
            1-D array. `scores[i]` where `i < n` is the `quality` score for the
            singleton cluster consisting of original observation `i`. 
            `scores[i]` where `i >= n` is the `quality` score for the cluster
            consisting of the original observations below the node represented
            by the `i-n`th row of `Z`.
        """
        pass #subclass to override
        
    def isLowQualityCluster(self, Z):
        """Bit of a hack. Indicate clusters that are intrinsically low quality
        e.g. too small,  not enough bp, but don't 'infect' the quality of higher
        clusters.
        
        Parameters
        ----------
        Z : ndarray
            Linkage matrix encoding a hierarchical clustering.
        
        Returns
        -------
        l : ndarray
            1-D boolean array. `l[i]` is True for clusters that are
            low quality and otherwise False. Here `i` is a singleton 
            cluster for `i < n` and an internal cluster for `i >= n`.
        """
        pass #subclass to overrride
        
        
class FlatClusterEngine:
    """Flat clustering pipeline.
    
    Subclass should provide `getScores` and `isLowQuality` methods with the
    described interfaces.
    """
    support_tol = 0.
    
    def unbinClusters(self, unbin, out_bins):
        out_bins[unbin] = 0
        (_, new_bids) = np.unique(out_bins[out_bins != 0], return_inverse=True)
        out_bins[out_bins != 0] = new_bids+1
    
    def makeClusters(self,
                     Z,
                     return_leaders=False,
                     return_low_quality=False,
                     return_coeffs=False,
                     return_support=False,
                     return_seeds=False,
                     return_conservative_bins=False,
                     return_conservative_leaders=False):
        """Implements algorithm for cluster formation.
        
        The set of flat clusters returned (should) satisfy the following
        constraints:
            1. All clusters exceed a minimum standard (as reported by
               `isLowQuality` method);
            2. As allowed by 1, the number of clusters is the maximimum such
               that no smaller number of clusters has a higher sum quality (as
               reported by `getScore` method);
            3. As allowed by 1 and 2, the total size of clusters is maximum.
        
        The strategy used is:
            - Find a minimal set of minimum standard clusters which maximise the
              sum quality
            - Grow clusters by greedily merging only below standard clusters
        
        Parameters
        ----------
        Z : ndarray
            Linkage matrix encoding a hierarchical clustering of a set of
            original observations.
        
        Returns
        -------
        T : ndarray
            1-D array. `T[i]` is the flat cluster number to which original
            observation `i` belongs.
        """
        Z = np.asarray(Z)
        n = Z.shape[0]+1
        
        # NOTE: Cases of nested clusters where the child and parent cluster heights
        # are equal are ambiguously encoded in hierarchical clusterings. 
        # This is handled by finding the row of the highest ancestor node of equal height
        # and computing scores as if all equal height descendents were considered as the
        # same node as the highest ancestor, with children corresponding to the union of
        # the combined nodes' children.
        flat_ids = hierarchy.flatten_nodes(Z)
        scores = np.asarray(self.getScores(Z))
        scores[n+np.flatnonzero(flat_ids!=np.arange(n-1))] = np.min(scores) # always propagate descendent scores to equal height parents
        # NOTE: support is a measure of the degree to which a cluster quality
        # improves on the combined quality of the best clusters below (computed
        # by maxscorebelow). Positive values indicate that the parent cluster 
        # should be favoured, zero values indicate no preference, and negative
        # values indicate that the best clusters below should be prefered.
        support = scores[n:] - hierarchy.maxscoresbelow(Z, scores, operator.add)
        support = support[flat_ids] # map values from parents to descendents of equal height
        node_support = np.concatenate((scores[:n], support))
        
        is_low_quality_cluster = np.asarray(self.isLowQualityCluster(Z))
        is_low_quality_cluster[n:] = is_low_quality_cluster[n+flat_ids]
        
        # NOTE: conservative bins are a minimal set of clusters that have
        # maximum combined quality. The returned conservative bins have below
        # standard bins dissolved.
        (conservative_bins, conservative_leaders) = hierarchy.fcluster_merge(Z, support>0, return_nodes=True)
        conservative_bins += 1 # bin ids start at 1
        self.unbinClusters(is_low_quality_cluster[conservative_leaders], out_bins=conservative_bins)
        
        # NOTE: A seed cluster is any putative cluster that meets the minimum
        # standard, is not already part of a conservative bin, and is within
        # support tolerance of conservative bins below. 
        is_seed_cluster = np.logical_not(is_low_quality_cluster)
        is_seed_cluster[Z[support<-self.support_tol, :2].astype(int)] = True
        #for i in range(n-1):
        #    if (node_support[n+i]<-self.support_tol):
        #        is_seed_cluster[Z[i,0]] = is_seed_cluster[Z[i,1]] = True
        is_seed_cluster[hierarchy.descendents(Z, conservative_leaders)] = False
        is_seed_cluster[n+np.flatnonzero(flat_ids!=np.arange(n-1))] = False # always propagate descendent scores to equal height parents
        # NOTE: to_merge is true for nodes that have at most 1 seed cluster
        # below them. We greedily merge these nodes into clusters to obtain the
        # largest possible clusters, without merging any two seed clusters. 
        to_merge = hierarchy.maxscoresbelow(Z, is_seed_cluster.astype(int), fun=operator.add)<=1
        to_merge = to_merge[flat_ids]
        (bins, leaders) = hierarchy.fcluster_merge(Z, to_merge, return_nodes=True)
        bins += 1 # bin ids start at 1
        # NOTE: any new clusters that are below minimum standard are dissolved
        # here. 
        self.unbinClusters(is_low_quality_cluster[leaders], out_bins=bins)
                     
        if not (return_leaders or return_low_quality or return_support or return_coeffs or
                return_seeds or return_conservative_bins or return_conservative_leaders):
            return bins
            
        out = (bins,)
        if return_leaders:
            out += (leaders,)
        if return_low_quality:
            out += (is_low_quality_cluster,)
        if return_support:
            out += (support,)
        if return_coeffs:
            out += (scores,)
        if return_seeds:
            out += (is_seed_cluster,)
        if return_conservative_bins:
            out += (conservative_bins,)
        if return_conservative_leaders:
            out += (conservative_leaders,)
        return out
    
    def getScores(self, Z):
        """Compute cluster quality scores for nodes in a hierarchical clustering.
        
        Parameters
        ----------
        Z : ndarray
            Linkage matrix encoding a hierarchical clustering. See 
            `linkage` in `scipy` documentation.
        
        Returns
        -------
        scores : ndarray
            1-D array. `scores[i]` where `i < n` is the `quality` score for the
            singleton cluster consisting of original observation `i`. 
            `scores[i]` where `i >= n` is the `quality` score for the cluster
            consisting of the original observations below the node represented
            by the `i-n`th row of `Z`.
        """
        pass #subclass to override
        
    def isLowQualityCluster(self, Z):
        """Bit of a hack. Indicate clusters that are intrinsically low quality
        e.g. too small,  not enough bp, but don't 'infect' the quality of higher
        clusters.
        
        Parameters
        ----------
        Z : ndarray
            Linkage matrix encoding a hierarchical clustering.
        
        Returns
        -------
        l : ndarray
            1-D boolean array. `l[i]` is True for clusters that are
            low quality and otherwise False. Here `i` is a singleton 
            cluster for `i < n` and an internal cluster for `i >= n`.
        """
        pass #subclass to overrride
        
        
class MarkerCheckFCE(FlatClusterEngine):
    """Seed clusters using taxonomy and marker completeness"""
    def __init__(self, profile, minPts=None, minSize=None):
        self._profile = profile
        self._minSize = minSize
        self._minPts = minPts
        if self._minSize is None and self._minPts is None:
            raise ValueError("'minPts' and 'minSize' cannot both be None.")
            
    support_tol = 1.
    
    def getScores(self, Z):
        return MarkerCheckCQE(self._profile).makeScores(Z)
        
    def isLowQualityCluster(self, Z):
        Z = np.asarray(Z)
        n = sp_hierarchy.num_obs_linkage(Z)
        flat_ids = hierarchy.flatten_nodes(Z)
        
        # Quality clusters have total contig length at least minSize (if
        # defined) or a number of contigs at least minPts (if defined)
        doMinSize = self._minSize is not None
        doMinPts = self._minPts is not None
        if doMinSize:
            weights = np.concatenate((self._profile.contigLengths, np.zeros(n-1)))
            weights[n:] = hierarchy.maxscoresbelow(Z, weights, fun=operator.add)
            weights[n:] = weights[flat_ids+n]
            is_low_quality = weights < self._minSize   
        if doMinPts:
            is_below_minPts = np.concatenate((np.full(self._profile.numContigs, 1 < self._minPts, dtype=bool), Z[flat_ids, 3] < self._minPts))
            if doMinSize:
                is_low_quality = np.logical_and(is_low_quality, is_below_minPts)
            else:
                is_low_quality = is_below_minPts
                
        return is_low_quality
        
              
###############################################################################
###############################################################################
###############################################################################
###############################################################################

class ClusterQualityEngine:
    """Assign cluster qualities using leaf observation attributes.
    Subclass to provide `getLeafData` and `getScore` functions with the
    interfaces specified below.
    """
  
    def makeScores(self, Z):
        """Compute coefficients for hierarchical clustering
        
        Parameters
        ----------
        Z : ndarray
            Linkage matrix encoding a hierarchical clustering.
        
        Returns
        -------
        scores : ndarray
            1-D array. `scores[i]` returns the score for cluster `i`
            computed from the concatenated data of leaves below the cluster
            using `getScore`.
        """
        Z = np.asarray(Z)
        n = Z.shape[0]+1
        
        node_data = dict(self.getLeafData())
        coeffs = np.zeros(2*n-1, dtype=float)
        
        # Compute leaf clusters
        for (i, leaf_data) in node_data.iteritems():
            coeffs[i] = self.getScore(leaf_data)
            
        # Bottom-up traversal
        for i in range(n-1):
            left_child = int(Z[i, 0])
            right_child = int(Z[i, 1])
            current_node = n+i
            
            # update leaf cache
            try:
                left_data = node_data[left_child]
                del node_data[left_child]
            except:
                left_data = []
            try:
                right_data = node_data[right_child]
                del node_data[right_child]
            except:
                right_data = []
                
            current_data = left_data + right_data
            if current_data != []:
                node_data[current_node] = current_data
            
            # We only compute a new coefficient for new sets of data points, i.e. if
            # both left and right child clusters have data points.
            if left_data == []:
                coeffs[current_node] = coeffs[right_child]
            elif right_data == []:
                coeffs[current_node] = coeffs[left_child]
            else:
                coeffs[current_node] = self.getScore(current_data)
            
        return coeffs
        
    def getLeafData(self):
        """Data associated with leaf nodes
        
        Returns
        -------
        data : dict
            A dictionary with original observation ids as keys and lists of associated leaf node data as values.
        """
        pass #subclass to override
        
    def getScore(self, node_data):
        """Compute cluster quality using concatenated leaf data.
        
        Parameters
        ----------
        node_data : list
            List of associated data for leaf nodes of a cluster.
        
        Returns
        -------
        score : float
            Value representing the `quality` score for the cluster.
        """
        pass # subclass to override
        
        
class MarkerCheckCQE(ClusterQualityEngine):
    """Cluster quality scores using taxonomy and marker completeness.
    
    We use extended BCubed metrics where precision and recall metrics are
    defined for each observation in a cluster.
    
    Traditional BCubed metrics assume that extrinsic categories are known 
    for the clustered items. In our case we have two sources of information - 
    mapping taxonomies and mapping markers. Mapping taxonomies can be used to
    group items that are 'similar enough'. Single copy markers can be used to
    distinguish when items should be in different bins.
    
    With these factors in mind, we have used the following adjusted BCubed 
    metrics:
        - Precision represents for an item how many of the item's cluster 
          are taxonomically similar items with different markers. Analogous to
          an inverted genome 'contamination' measure.
        - Recall represents for an item how many of taxonomically similar items with
          different markers are found in the item's cluster. Analogous to genome
          'completeness' measure.
          
    These metrics are combined in a naive linear manner using a mixing fraction
    alpha which can be combined additively when assessing multiple clusters.
    """
    
    def __init__(self, profile):
        self._d = 1
        self._alpha = 0.5
        self._mapping = profile.mapping
        
        # Taxonomic connectivity matrix: L[i,j] = 1 where mapping i and j are 
        # taxonomically 'similar enough', otherwise 0.
        self._L = sp_distance.squareform(self._mapping.classification.makeDistances()) < self._d
        
        # Marker connectivity matrix: M[i, j] = 1 where mapping i and j are
        # from the same marker, otherwise 0.
        markerNames = self._mapping.markerNames
        self._M = markerNames[:, None] == markerNames[None, :]
        
        # Compute the compatible marker group sizes
        gsizes = np.array([np.count_nonzero(row) for row in self._L])
        gweights = np.array([np.unique(markerNames[row], return_counts=True)[1].max() for row in self._L])
        self._gscalefactors = gweights * 1. / gsizes
        
    def getLeafData(self):
        """Leaf data is a list of indices of mappings."""
        return dict([(i, data) for (i, data) in self._mapping.iterindices()])
        
    def getScore(self, indices):
        """Compute modified BCubed completeness and precision scores."""
        indices = np.asarray(indices)
        #markerNames = self._mapping.markerNames[indices]
        weights = 1. / np.logical_and(self._M[np.ix_(indices, indices)], self._L[np.ix_(indices, indices)]).sum(axis=0)
        
        # weighted item precision
        prec = np.sum([weights[i] * (weights[self._L[index, indices]].sum() + 1 - weights[i]) * 1. / len(indices) for (i, index) in enumerate(indices)])
        
        # weighted item completeness / recall
        recall = np.sum([weights[i] * (weights[self._L[index, indices]].sum() + 1 - weights[i]) * self._gscalefactors[index] for (i, index) in enumerate(indices)])
        
        f = self._alpha * recall + (1 - self._alpha) * prec
        return f
              
              
class MarkerCheckCQE_(ClusterQualityEngine):
    """Cluster quality scores using taxonomy and marker completeness.
    
    We use extended BCubed metrics where precision and recall metrics are
    defined for each observation in a cluster.
    
    Traditional BCubed metrics assume that extrinsic categories are known 
    for the clustered items. In our case we have two sources of information - 
    mapping taxonomies and mapping markers. Mapping taxonomies can be used to
    group items that are 'similar enough'. Single copy markers can be used to
    distinguish when items should be in different bins.
    
    With these factors in mind, we have used the following adjusted BCubed 
    metrics:
        - Precision represents for an item how many of the item's cluster 
          are taxonomically similar items with different markers. Analogous to
          an inverted genome 'contamination' measure.
        - Recall represents for an item how many of taxonomically similar items with
          different markers are found in the item's cluster. Analogous to genome
          'completeness' measure.
          
    These metrics are combined in a naive linear manner using a mixing fraction
    alpha which can be combined additively when assessing multiple clusters.
    """
    
    def __init__(self, profile):
        self._d = 1
        self._alpha = 0.5
        self._mapping = profile.mapping
        
        # Connectivity matrix: M[i,j] = 1 where mapping i and j are 
        # taxonomically 'similar enough', otherwise 0.
        self._mdists = sp_distance.squareform(self._mapping.classification.makeDistances()) < self._d
        
        # Compute the number of copies for each marker
        markerNames = self._mapping.markerNames
        (_name, bin, copies) = np.unique(markerNames, return_inverse=True, return_counts=True)
        self._mscalefactors = 1. / copies[bin]
        
        # Compute the compatible marker group sizes
        #gsizes = np.array([len(np.unique(markerNames[row])) for row in self._mdists])
        gsizes = np.array([np.count_nonzero(row) / np.unique(markerNames[row], return_counts=True)[1].max() for row in self._mdists])
        self._gscalefactors = 1. / gsizes
        
    def getLeafData(self):
        """Leaf data is a list of indices of mappings."""
        return dict([(i, data) for (i, data) in self._mapping.iterindices()])
        
    def getScore(self, indices):
        """Compute modified BCubed completeness and precision scores."""
        indices = np.asarray(indices)
        markerNames = self._mapping.markerNames[indices]
        gsizes = np.array([len(np.unique(markerNames[row])) for row in (self._mdists[index, indices] for index in indices)])
        # item precision is the average number of compatible unique markers in
        # cluster
        prec = (gsizes * 1. / len(indices)).sum()
        # item completeness / recall is the percentage of compatible genes in
        # cluster for good markers in cluster
        recall = ((gsizes - 1) * gsizes * self._gscalefactors[indices] * 1. / len(indices)).sum()
        f = self._alpha * recall + (1 - self._alpha) * prec
        return f
        
       
###############################################################################
###############################################################################
###############################################################################
###############################################################################

class _TreeRecursivePrinter:
    def __init__(self, Z, indices, leaf_labeller, node_labeller):
        self._Z = np.asarray(Z)
        self._n = self._Z.shape[0] + 1
        self._flat_ids = hierarchy.flatten_nodes(self._Z)
        self._embed_ids = hierarchy.embed_nodes(self._Z, indices)
        self._indices = indices
        # map from flat_id -> closest embed_id
        self._flat_embed_ids = dict(zip(self._flat_ids, self._embed_ids))
        self._leaf_labeller = leaf_labeller
        self._node_labeller = node_labeller

    def getLines(self, node_id=None):
        n = self._n
        if node_id is None:
            node_id = self._embed_ids[-1]
            
        flat_id = self._flat_ids[node_id-n]+n if node_id >= n else node_id
        embed_id = self._embed_ids[node_id-n] if node_id >= n else node_id
        embed = node_id < n or self._flat_embed_ids[flat_id-n] == embed_id
        if embed:
            node_id = embed_id
            
        if node_id < n:
            if node_id==-1 or not np.any(node_id == self._indices): # not embedded
                return []
            else:   
                # embedded leaf 
                return [self._node_labeller(flat_id)+self._leaf_labeller(embed_id)]
        else:
            left_child = int(self._Z[node_id-n,0])
            right_child = int(self._Z[node_id-n,1])
            child_lines = self.getLines(left_child)+self.getLines(right_child)
            if embed:
                return [self._node_labeller(flat_id)]+['--'+l for l in child_lines]
            else:
                return child_lines
        

class MarkerTreePrinter:
    def printTree(self, indices, leaves_list=None):
        Z = self.getLinkage()
        Z = np.asarray(Z)
        rp = _TreeRecursivePrinter(Z,
                                   indices,
                                   self.getLeafLabel,
                                   self.getNodeLabel
                                  )
        root = None if leaves_list is None else hierarchy.embed_nodes(Z, leaves_list)[-1]
        return '\n'.join([l.replace('-', '  |', 1) if l.startswith('-') else l for l in rp.getLines(root)])

    def getLinkage(self):
        pass
        
    def getLeafLabel(self, node_id):
        pass
        
    def getNodeLabel(self, node_id):
        pass

        
class MarkerCheckTreePrinter(MarkerTreePrinter):
    def __init__(self, profile):
        self._profile = profile
        Z = hierarchy.linkage_from_reachability(self._profile.reachOrder, self._profile.reachDists)
        n = Z.shape[0] + 1
        self._Z = Z
        self._n = n
        ce = MarkerCheckFCE(self._profile, minPts=20, minSize=1000000)
        self._scores = ce.getScores(self._Z)
        self._quals = ce.isLowQualityCluster(self._Z)
        weights = np.concatenate((self._profile.contigLengths, np.zeros(n-1)))
        weights[n:] = hierarchy.maxscoresbelow(Z, weights, fun=np.add)
        flat_ids = hierarchy.flatten_nodes(Z)
        weights[n:] = weights[flat_ids+n]
        self._weights = weights
        self._counts = np.concatenate((np.ones(n), Z[flat_ids, 3]))
        
    def getLinkage(self):
        return self._Z
        
    def getLeafLabel(self, node_id):
        return "'%s" % self._profile.contigNames[node_id]
        
    def getNodeLabel(self, node_id):
        return (":%.2f[%dbp,n=%d]" + ("L" if self._quals[node_id] else "")) % (self._scores[node_id], self._weights[node_id], self._counts[node_id])


###############################################################################
###############################################################################
###############################################################################
###############################################################################<|MERGE_RESOLUTION|>--- conflicted
+++ resolved
@@ -100,14 +100,7 @@
         profile = self.loadProfile(timer,
                                    minLength=minLength
                                    )
-        
-<<<<<<< HEAD
-        
-        ce = ClassificationClusterEngine(profile,
-                                         minPts=minPts,
-                                         minSize=minSize
-                                         )
-=======
+
         if savedDistsPrefix=="":
             savedDistsPrefix = self._dbFileName
         cacher = FileCacher(savedDistsPrefix+".dists")
@@ -117,7 +110,6 @@
                                          minSize=minSize,
                                          cacher=cacher,
                                         )
->>>>>>> 6e81dff5
         ce.makeBins(timer,
                     out_bins=profile.binIds,
                     out_reach_order=profile.reachOrder,
@@ -129,8 +121,6 @@
         self._pm.setReachabilityOrder(profile)
         self._pm.setBinAssignments(profile, nuke=True)
         print "    %s" % timer.getTimeStamp()
-<<<<<<< HEAD
-=======
         
         # Remove created files
         if not keepDists:
@@ -138,7 +128,6 @@
                 cacher.cleanup()
             except:
                 raise
->>>>>>> 6e81dff5
             
         
         
@@ -202,21 +191,6 @@
 class ClassificationClusterEngine(HierarchicalClusterEngine):
     """Cluster using hierarchical clusturing with feature distance ranks and marker taxonomy"""
     
-<<<<<<< HEAD
-    def __init__(self, profile, minPts, minSize):
-        self._profile = profile
-        self._minPts = minPts
-        self._minSize = minSize
-    
-    def distances(self):
-        de = ProfileDistanceEngine()
-        den_dists = de.makeDensityDistances(self._profile.covProfiles,
-                                            self._profile.kmerSigs,
-                                            self._profile.contigLengths, 
-                                            minPts=self._minPts,
-                                            minSize=self._minSize)
-        return den_dists
-=======
     def __init__(self, profile, minPts=None, minSize=None, cacher=None):
         if (minSize is None) and (minPts is None):
             raise ValueError("Specify at least one of 'minWt' or 'minPts' parameter values")
@@ -269,7 +243,6 @@
         #assert np.all(core_dists==x)
         
         return (rank_norms, core_dists)
->>>>>>> 6e81dff5
     
     def fcluster(self, o, d):
         Z = hierarchy.linkage_from_reachability(o, d)
@@ -285,12 +258,7 @@
 
 class ProfileDistanceEngine:
     """Simple class for computing profile feature distances"""
-<<<<<<< HEAD
-
-    @profile
-=======
-    
->>>>>>> 6e81dff5
+    
     def makeScaledRanks(self, covProfiles, kmerSigs, contigLengths, silent=False):
         """Compute pairwise rank distances separately for coverage profiles and
         kmer signatures, and give rank distances as a fraction of the largest rank.
@@ -305,19 +273,6 @@
         (cov_ranks, kmer_ranks) = tuple(distance.argrank(sp_distance.pdist(feature, metric="euclidean"), weight_fun=lambda i: weights[i], axis=None) * scale_factor for feature in (covProfiles, kmerSigs))
         return (cov_ranks, kmer_ranks)
     
-<<<<<<< HEAD
-    @profile
-    def makeNormRanks(self, covProfiles, kmerSigs, contigLengths, silent=False):
-        """Compute norms in {coverage rank space x kmer rank space}
-        """
-        (cov_ranks, kmer_ranks, weights) = self.makeScaledRanks(covProfiles, kmerSigs, contigLengths, silent=silent)
-        rank_norms = np.sqrt(cov_ranks**2 + kmer_ranks**2)
-        return (rank_norms, weights)
-    
-    @profile
-    def makeDensityDistances(self, covProfiles, kmerSigs, contigLengths, minSize=None, minPts=None, silent=False):
-        """Compute density distances for pairs of contigs
-=======
     def makeRankNorms(self, covProfiles, kmerSigs, contigLengths, silent=False):
         """Compute norms in {coverage rank space x kmer rank space}
         """
@@ -347,7 +302,6 @@
     def _calculateScaledRanks(self, covProfiles, kmerSigs, contigLengths, silent=False):
         """Compute pairwise rank distances separately for coverage profiles and
         kmer signatures, and give rank distances as a fraction of the largest rank.
->>>>>>> 6e81dff5
         """
         n = len(contigLengths)
         weight_fun = None
