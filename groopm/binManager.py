#!/usr/bin/env python
###############################################################################
#                                                                             #
#    binManager.py                                                            #
#                                                                             #
#    GroopM - High level bin data management                                  #
#                                                                             #
#    Copyright (C) Michael Imelfort                                           #
#                                                                             #
###############################################################################
#                                                                             #
#          .d8888b.                                    888b     d888          #
#         d88P  Y88b                                   8888b   d8888          #
#         888    888                                   88888b.d88888          #
#         888        888d888 .d88b.   .d88b.  88888b.  888Y88888P888          #
#         888  88888 888P"  d88""88b d88""88b 888 "88b 888 Y888P 888          #
#         888    888 888    888  888 888  888 888  888 888  Y8P  888          #
#         Y88b  d88P 888    Y88..88P Y88..88P 888 d88P 888   "   888          #
#          "Y8888P88 888     "Y88P"   "Y88P"  88888P"  888       888          #
#                                             888                             #
#                                             888                             #
#                                             888                             #
#                                                                             #
###############################################################################
#                                                                             #
#    This program is free software: you can redistribute it and/or modify     #
#    it under the terms of the GNU General Public License as published by     #
#    the Free Software Foundation, either version 3 of the License, or        #
#    (at your option) any later version.                                      #
#                                                                             #
#    This program is distributed in the hope that it will be useful,          #
#    but WITHOUT ANY WARRANTY; without even the implied warranty of           #
#    MERCHANTABILITY or FITNESS FOR A PARTICULAR PURPOSE.  See the            #
#    GNU General Public License for more details.                             #
#                                                                             #
#    You should have received a copy of the GNU General Public License        #
#    along with this program. If not, see <http://www.gnu.org/licenses/>.     #
#                                                                             #
###############################################################################

__author__ = "Michael Imelfort"
__copyright__ = "Copyright 2012"
__credits__ = ["Michael Imelfort"]
__license__ = "GPL3"
__version__ = "0.0.1"
__maintainer__ = "Michael Imelfort"
__email__ = "mike@mikeimelfort.com"
__status__ = "Development"

###############################################################################

from sys import exc_info, exit, stdout
from operator import itemgetter

from colorsys import hsv_to_rgb as htr
import matplotlib.pyplot as plt
from mpl_toolkits.mplot3d import axes3d, Axes3D
from pylab import plot,subplot,axis,stem,show,figure

from numpy import abs as np_abs, amax as np_amax, amin as np_amin, append as np_append, arccos as np_arccos, argmin as np_argmin, argsort as np_argsort, array as np_array, ceil as np_ceil, concatenate as np_concatenate, delete as np_delete, log10 as np_log10, max as np_max, mean as np_mean, median as np_median, min as np_min, pi as np_pi, reshape as np_reshape, seterr as np_seterr, size as np_size, sort as np_sort, sqrt as np_sqrt, std as np_std, where as np_where, zeros as np_zeros, cos as np_cos, sin as np_sin
from numpy.linalg import norm as np_norm 
import scipy.ndimage as ndi
from scipy.spatial.distance import cdist
from scipy.spatial import KDTree as kdt
from scipy.stats import f_oneway, distributions
from scipy.cluster.vq import kmeans,vq

# GroopM imports
from profileManager import ProfileManager
from bin import Bin
import groopmExceptions as ge

np_seterr(all='raise')     

###############################################################################
###############################################################################
###############################################################################
###############################################################################

class BinManager:
    """Class used for manipulating bins"""
    def __init__(self, dbFileName="", pm=None):
        # data storage
        if(dbFileName != ""):
            self.PM = ProfileManager(dbFileName)
        elif(pm is not None):
            self.PM = pm
        
        # all about bins
        self.nextFreeBinId = 0                      # increment before use!
        self.bins = {}                              # bid -> Bin

#------------------------------------------------------------------------------
# LOADING / SAVING
        
    def loadBins(self,
                 getUnbinned=False,
                 bids=[],
                 makeBins=False,
                 silent=True,
                 loadKmerSigs=False,
                 loadCovProfiles=True,
                 loadLinks=False,
                 min=None,
                 max=None,
                 cutOff=0,
                 transform=True):
        """Load data and make bin objects"""
        # fix the condition
        condition=""
        if(cutOff != 0):
            condition="length >= %d" % cutOff
        elif(len(bids) == 0):
            condition='bid != 0'
        # if we're going to make bins then we'll need kmer sigs
        if(makeBins):
            loadKmerSigs=True
            loadCovProfiles=True
        
        self.PM.loadData(bids=bids,
                         condition=condition,
                         silent=silent,
                         loadCovProfiles=loadCovProfiles,
                         loadKmerSigs=loadKmerSigs,
                         makeColours=True,
                         loadContigNames=True,
                         loadContigLengths=True,
                         loadBins=True,
                         loadLinks=loadLinks
                        )
        
        if(makeBins):
            if transform:
                self.PM.transformCP(silent=silent, min=min, max=max)
            else:
                if self.PM.numStoits == 3:
                    self.PM.transformedCP = self.PM.covProfiles
                else:
                    print "Number of stoits != 3. You need to transform"
                    self.PM.transformCP(silent=silent, min=min, max=max)
            self.makeBins(self.getBinMembers())

    def getBinMembers(self):
        """Munge the raw data into something more usable
        
        self.PM.binIds is an array, contains 0 for unassigned rows
        By default this creates an array for the '0' bin. You need
        to ignore it later if you want to
        """
        # fill them up
        bin_members = {0:[]}
        for row_index in range(np_size(self.PM.indices)):
            try:
                bin_members[self.PM.binIds[row_index]].append(row_index)
            except KeyError:
                bin_members[self.PM.binIds[row_index]] = [row_index]

        # we need to get the largest BinId in use
        if len(bin_members) > 0:
            self.nextFreeBinId = np_max(bin_members.keys())
        
        return bin_members

    def makeBins(self, binMembers, zeroIsBin=False):
        """Make bin objects from loaded data"""
        invalid_bids = []
        for bid in binMembers:
            if bid != 0 or zeroIsBin:
                if len(binMembers[bid]) == 0:
                    invalid_bids.append(bid)
                else:
                    self.bins[bid] = Bin(np_array(binMembers[bid]), bid, self.PM.scaleFactor-1)
                    self.bins[bid].makeBinDist(self.PM.transformedCP, self.PM.averageCoverages, self.PM.kmerVals, self.PM.contigLengths)
        if len(invalid_bids) != 0:
            print "MT bins!"
            print invalid_bids
            exit(-1)      

    def saveBins(self, binAssignments={}):
        """Save binning results
        
        binAssignments is a hash of LOCAL row indices Vs bin ids
        { row_index : bid } 
        PM.setBinAssignments needs GLOBAL row indices
        
        We always overwrite the bins table (It is smallish)
        """

        # save the bin assignments        
        self.PM.setBinAssignments(
                                  self.getGlobalBinAssignments(binAssignments) # convert to global indices
                                  )
        # overwrite the bins table
        self.setBinStats()
        
        # we must have done something
        self.PM.setClustered()

    
    def setBinStats(self):
        """Update / overwrite the table holding the bin stats
        
        Note that this call effectively nukes the existing table
        """
        bin_stats = {}
        for bid in self.getBids():
            # no point in saving empty bins
            if np_size(self.bins[bid].rowIndices) > 0:
                bin_stats[bid] = np_size(self.bins[bid].rowIndices)
        self.PM.setBinStats(bin_stats)

    def getGlobalBinAssignments(self, binAssignments={}):
        """Merge the bids, raw DB indexes and core information so we can save to disk
        
        returns a hash of type:
        
        { global_index : bid }
        """
        # we need a mapping from cid (or local index) to to global index to binID
        bin_assignment_update = {}
        
        if binAssignments != {}:
            # we have been told to do only these guys
            for row_index in binAssignments:
                bin_assignment_update[self.PM.indices[row_index]] = binAssignments[row_index]

        else:
            # this are all our regularly binned guys
            for bid in self.getBids():
                for row_index in self.bins[bid].rowIndices:
                    bin_assignment_update[self.PM.indices[row_index]] = bid
            
        return bin_assignment_update
    
#------------------------------------------------------------------------------
# REMOVE ALREADY LOADED BINS

    def removeBinAndIndicies(self, bid):
        """Remove indices from the PM based on bin identity
        
        "unload" some data
        """
        # get some info
        rem_bin = self.getBin(bid)
        original_length = len(self.PM.indices)
        rem_list = np_sort(rem_bin.rowIndices)
        
        # affect the raw data in the PM
        self.PM.reduceIndicies(rem_list)
        del self.PM.validBinIds[bid]
        
        # remove the bin here
        del self.bins[bid]
        
        # now fix all the rowIndices in all the other bins
        for bid in self.getBids():
            self.bins[bid].rowIndices = self.fixRowIndexLists(original_length, np_sort(self.bins[bid].rowIndices), rem_list)


    def fixRowIndexLists(self, originalLength, oldList, remList):
        """Fix up row index lists which reference into the
        data structure after a call to reduceIndicies
        
        originalLength is the length of all possible row indices
        before the removal (ie self.indices)
        oldList is the old list of row indices
        remList is the list of indices to be removed
        
        BOTH OLD AND REM LIST MUST BE SORTED ASCENDING!
        """
        shift_down = 0;
        old_list_index = 0
        new_list = np_array([])
        for i in range(originalLength):
            if(i in remList):
                shift_down+=1
            elif(i in oldList):
                new_list = np_append(new_list, oldList[old_list_index]-shift_down)
                old_list_index += 1
        return new_list

#------------------------------------------------------------------------------
# NEIGHBOURS AND DISTANCES

    def findBinNeighbours(self, thresholdDist=50.0):
        """Construct a network of all bins and their closest neighbours"""
        num_bins = len(self.bins)
        bids = self.getBids()
        cov_centres = np_reshape([self.bins[bid].covMeans for bid in bids], (num_bins,3))
        
        # get an all vs all distance matrix
        c_dists = cdist(cov_centres, cov_centres)
        
        # reduce this to only close neighbours
        neigbour_dists = np_where(c_dists < thresholdDist, c_dists, 0.0)
        
        # now make the network
        network = {}
        outer_index = 0
        for i in range(num_bins):
            # make a structure to hold the info
            network[bids[i]] = [[bids[i]],[0.0]]
            for j in range(num_bins):
                if(neigbour_dists[i,j] != 0.0):
                    # this is a legit guy!
                    network[bids[i]][0].append(bids[j])
                    network[bids[i]][1].append(neigbour_dists[i,j])
        return network

#------------------------------------------------------------------------------
# LINKS

    def getLinkingContigs(self, bid):
        """Get all contigs and their bin IDs which link to contigs in this bin"""
        condition = ""
        bin = self.getBin(bid)
        bin2count = {}
        for row_index in bin.rowIndices:
            try: 
                #print row_index, len(self.PM.links[row_index]), self.PM.links[row_index], "===", 
                for link in self.PM.links[row_index]:
                    #print "{{{",link,"}}}",
                    try:
                        link_bid = self.PM.binIds[link[0]]
                        #print ";;", link_bid, bid ,
                        if link_bid != bid and link_bid != 0:
                            try: 
                                bin2count[link_bid] += 1.0
                            except KeyError:
                                bin2count[link_bid] = 1.0
                    except KeyError:
                        pass#print "****\n\n" 
                #print "[[[[\n\n"
            except KeyError:
                pass
        #print bin2count
        return bin2count
    
    def getConnectedBins(self, rowIndex):
        """Get a  list of bins connected to this contig"""
        ret_links = []
        for link in self.PM.links[rowIndex]:
            cid = link[0]
            try:
                bid = self.PM.binIds[cid]
            except KeyError:
                bid = 0
            ret_links.append((cid, bid, link[1])) 
        return ret_links
    
    def getAllLinks(self):
        """Return a sorted array of all links between all bins"""
        bids = self.getBids()
        # first, work out who links with whom...       
        all_links = {}
        for bid in bids:
            links = self.getLinkingContigs(bid)
            # links is a hash of type bid : num_links
            for link in links:
                key = self.makeBidKey(bid, link)
                if key not in all_links:
                    all_links[key] = links[link]
    
        # sort and return
        return sorted(all_links.iteritems(), key=itemgetter(1), reverse=True)
       
    def getWithinLinkProfiles(self):
        """Determine the average number of links between contigs for all bins"""
        bids = self.getBids()
        link_profiles = {}
        for bid in bids:
            link_profiles[bid] = self.getWithinBinLinkProfile(bid)
        return link_profiles
        
    def getWithinBinLinkProfile(self, bid):
        """Determine the average number of links between contigs in a bin"""
        bin = self.getBin(bid)
        links = []
        min_links = 1000000000
        for row_index in bin.rowIndices:
            try: 
                for link in self.PM.links[row_index]:
                    link_bid = self.PM.binIds[link[0]] 
                    if link_bid == bid:
                        links.append(link[1])
                        if link[1] < min_links:
                            min_links = link[1] 
            except KeyError:
                pass
        return (np_mean(links), np_std(links), min_links)
    
#------------------------------------------------------------------------------
# BIN REFINEMENT AND EXPANSION

    def recruitWrapper(self, inclusivity=2, step=200, saveBins=False):
        """Recuit more contigs to the bins"""
        print "Recruiting unbinned contigs"
        # make a list of all the cov and kmer vals
        num_bins = len(self.bins)
        num_expanded = 1
        total_expanded = 0
        total_binned = 0
        total_unbinned = 0
        total_contigs = len(self.PM.indices)
        shortest_binned = 1000000000          # we need to know this
        shortest_unbinned = 1000000000
        
        # we need to get a list of bin centroids
        (bin_centroid_points,
         bin_centroid_colours,
         bin_centroid_kvals,
         bids) = self.findCoreCentres(getKVals=True)
        # centroids
        tdm_centroid = np_append(bin_centroid_points,
                                 1000*np_reshape(bin_centroid_kvals,(len(bin_centroid_kvals),1)),
                                 1)
        search_tree = kdt(tdm_centroid)
        # contigs
        tdm = np_append(self.PM.transformedCP,
                        1000*np_reshape(self.PM.kmerVals,(len(self.PM.kmerVals),1)),
                        1)
        # for stats, work out number binned and unbinned and relative lengths
        unbinned = {}
        for row_index in range(len(self.PM.indices)):
            if(row_index in self.PM.binnedRowIndicies):
                if self.PM.contigLengths[row_index] < shortest_binned:
                    shortest_binned = self.PM.contigLengths[row_index] 
                total_binned += 1
            else:
                if self.PM.contigLengths[row_index] < shortest_unbinned:
                    shortest_unbinned = self.PM.contigLengths[row_index] 
                total_unbinned += 1
                unbinned[row_index] = self.PM.contigLengths[row_index] 
        
        # work out how many iterations we'll do
        if shortest_binned > shortest_unbinned:
            size_range = shortest_binned - shortest_unbinned 
            num_steps = size_range/step
            if num_steps == 0:
                steps = [shortest_unbinned]
            else:
                step_size = size_range/num_steps
                steps = [shortest_binned - i*step_size for i in range(1,num_steps)]
                steps.append(shortest_unbinned)
        else:
            steps = [shortest_unbinned]

        # talk to the user
        perc_binned = float(total_binned)/float(total_contigs)
        print "    Planned steps = ", steps
        print "    BEGIN: %0.4f" % perc_binned +"%"+" of %d requested contigs in bins" % total_contigs
        print "    %d contigs unbinned" % total_unbinned
        
        # go through the steps we decided on
        for cutoff in steps:
            print "    Recruiting contigs above: %d" % cutoff
            newly_binned = [0]
            this_step_binned = 0 
            while len(newly_binned) > 0:
                newly_binned = []
                affected_bids = []
                for row_index in unbinned:
                    if unbinned[row_index] >= cutoff:
                        # meets our criteria
                        putative_bid = int(bids[search_tree.query(tdm[row_index])[1]])
                        (covZ,merZ) = self.scoreContig(row_index, putative_bid)
                        if covZ <= inclusivity and merZ <= inclusivity:
                            # we can recruit
                            self.bins[putative_bid].rowIndices = np_append(self.bins[putative_bid].rowIndices,
                                                                            row_index
                                                                            ) 
                            affected_bids.append(putative_bid)
                            newly_binned.append(row_index)
                            this_step_binned += 1
                            total_binned += 1
                            total_expanded += 1
    
                # remove any binned contigs from the unbinned list
                for row_index in newly_binned:
                    del unbinned[row_index]

                # remake bin stats
                for bid in affected_bids:
                    self.bins[bid].makeBinDist(self.PM.transformedCP,
                                               self.PM.averageCoverages,
                                               self.PM.kmerVals,
                                               self.PM.contigLengths)      

            print "    Recruited: %d contigs" % this_step_binned

        # talk to the user
        perc_recruited = float(total_expanded)/float(total_unbinned)
        perc_binned = float(total_binned)/float(total_contigs)
        print "    Recruited %0.4f" % perc_recruited +"%"+" of %d unbinned contigs" % total_unbinned
        print "    END: %0.4f" % perc_binned +"%"+" of %d requested contigs in bins" % total_contigs
        
<<<<<<< HEAD
        if(saveBins):
            self.saveBins()

        return
        # now do some refinin!
        self.autoRefineBins()
         
=======
>>>>>>> 76a2617c
        # now save
        if(saveBins):
            self.saveBins()
    
    def refineWrapper(self,
                      manual=False,          # do we need to ask permission every time?
                      saveBins=False,
                      plotter=False,
                      shuffle=False,
                      links=False
                      ):
        """Iterative wrapper for the refine function"""
        if plotter:
            self.plotterRefineBins()
        if shuffle:
            print "Start automatic bin refinement"
            self.autoRefineBins(iterate=True)
            num_binned = len(self.PM.binnedRowIndicies.keys())
            print "   ",num_binned,"contigs across",len(self.bins.keys()),"cores"
            
            if saveBins:
                self.saveBins()
        if links:
            # we don't load links by default, so lets do it now
            print "    Loading links"
            self.PM.loadLinks()
            self.refineViaLinks()
            if saveBins:
                self.saveBins()

    def refineViaLinks(self):
        """Use linking information to refine bins"""
        bin_links = self.getAllLinks()
        print bin_links
                        
    def plotterRefineBins(self):
        """combine similar bins using 3d plots"""
        self.printRefinePlotterInstructions()
        self.plotBinIds()
        continue_merge = True
        while(continue_merge):
            user_option = self.promptOnPlotterRefine()
            if(user_option == 'R'):
                self.plotBinIds()
            
            elif(user_option == 'P'):
                self.plotBinPoints()
            
            elif(user_option == 'M'):
                # merge bins
                merge_bids = self.getPlotterMergeIds()
                if(not len(merge_bids) == 0):
                    self.merge(merge_bids, auto=False, manual=True, newBid=False, saveBins=True, verbose=False, printInstructions=False)
            
            elif(user_option == 'K'):
                # display a subset only!
                have_range = False
                krange=0
                while(not have_range):
                    try:
                        krange = int(raw_input(" Enter kmer range (0-9):"))
                        have_range = True
                    except ValueError:
                        print "You need to enter an integer value!"
                self.plotBinIds(krange=krange)
                
            elif(user_option == 'B'):
                # print single bin
                have_bid = False
                while(not have_bid):
                    try:
                        bid = int(raw_input(" Enter bid to plot:"))
                        if bid not in self.bins:
                            print "ERROR: Bin %d not found!" % bid
                        else:
                            have_bid = True
                    except ValueError:
                        print "You need to enter an integer value!"
                self.bins[bid].plotBin(self.PM.transformedCP, self.PM.contigColours, self.PM.kmerVals)
                
            elif(user_option == 'S'):
                # split bins
                have_bid = False
                have_parts = False
                while(not have_bid):
                    try:
                        bid = int(raw_input(" Enter bid to split:"))
                        if bid not in self.bins:
                            print "ERROR: Bin %d not found!" % bid
                        else:
                            have_bid = True
                    except ValueError:
                        print "You need to enter an integer value!"
                while(not have_parts):
                    try:
                        parts = int(raw_input(" Enter number of parts to split into:"))
                        if(parts < 2):
                            print "ERROR: Need to choose 2 or more parts"
                        else:
                            have_parts = True
                    except ValueError:
                        print "You need to enter an integer value!"
                self.split(bid, parts, mode='kmer', auto=False, saveBins=True, printInstructions=False)   
            else:
                return
        return

    def getClosestBID(self, rowIndex, searchTree, tdm, neighbourList={}, k=101, verbose=False):
        """Find the bin ID which would best describe the placement of the contig
        
        The neighbourlist is a hash of type:
        
        row_index : [neighbour, neighbour, neighbour, ...]
        
        This is built on the fly and added to or updated as need be
        """
        # find the k nearest neighbours for the query contig
        if k < 21:
            k = 21
        if k > 101:
            k = 101
        
        try:
            t_list = neighbourList[rowIndex]
            if len(t_list) > k:
                # must have made a change, we'll fix it here
                t_list = searchTree.query(tdm[rowIndex],k=k)[1]
                neighbourList[rowIndex] = t_list
        except KeyError:
            # first time, we need to do the search
            t_list = searchTree.query(tdm[rowIndex],k=k)[1]
            neighbourList[rowIndex] = t_list
            
        # calculate the distribution of neighbouring bins
        refined_t_list = {}
        for row_index in t_list:
            #print len(self.PM.binIds), "::", row_index 
            try:
                cbid = self.PM.binIds[row_index]
                if cbid != 0: # don't want these guys
                    try:
                        refined_t_list[cbid] += 1
                    except KeyError:
                        refined_t_list[cbid] = 1
            except KeyError:
                pass

        # work out the most prominent BID
        max_bid = 0
        max_count = 0
        for cbid in refined_t_list:
            if refined_t_list[cbid] > max_count:
                max_count = refined_t_list[cbid]
                max_bid = cbid
        if verbose:
            print rowIndex, "**",max_bid,"**"                        
            for cbid in refined_t_list:
                print "[", cbid, ",", refined_t_list[cbid], "]",
            print
        # we're done!
        return (max_bid, neighbourList)

    def autoRefineBins(self, iterate=False, verbose=False):
        """Automagically refine bins"""
        super_round = 1
        tdm = np_append(self.PM.transformedCP, 1000*np_reshape(self.PM.kmerVals,(len(self.PM.kmerVals),1)),1)
        neighbour_list={} # save looking things up a 1,000,000 times
        search_tree = kdt(tdm)
        while True:
            sr_contigs_reassigned = 0
            num_reassigned = -1
            round = 0
            stable_bids = {} # once a bin is stable it's stable!
            while num_reassigned != 0:
                num_reassigned = 0
                reassignment_map = {}
                moved_RIs = {}
                bids = self.getBids()
                for bid in bids:
                    bin = self.getBin(bid)
                    if bid in stable_bids:
                        try:
                            reassignment_map[bid] += list(bin.rowIndices)
                        except KeyError:
                            reassignment_map[bid] = list(bin.rowIndices)
                    else:
                        stable = True
                        for row_index in bin.rowIndices:
                            (assigned_bid, neighbour_list) = self.getClosestBID(row_index, search_tree, tdm, neighbourList=neighbour_list, verbose=verbose, k=2*bin.binSize-1)
                            if assigned_bid != bid:
                                stable = False
                                num_reassigned += 1
                                sr_contigs_reassigned += 1
                                moved_RIs[row_index] = assigned_bid 
                            
                            # keep track of where this guy lives
                            try:
                                reassignment_map[assigned_bid].append(row_index)
                            except KeyError:
                                reassignment_map[assigned_bid] = [row_index]
                                
                        if stable: # no changes this round, mark bin as stable
                            stable_bids[bid] = True
                
                # fix the lookup table
                for moved_index in moved_RIs:
                    self.PM.binIds[moved_index] = moved_RIs[moved_index]
    
                # now fix the bins
                bins_removed = 0
                for bid in bids:
                    if bid in reassignment_map:
                        self.bins[bid].rowIndices = np_array(reassignment_map[bid])
                        self.bins[bid].binSize = len(reassignment_map[bid])
                    else:
                        # empty bin
                        bins_removed += 1
                        self.deleteBins([bid], force=True, freeBinnedRowIndicies=False, saveBins=False)
                
                round += 1
                if verbose:
                    print "    Refine round %d: reassigned %d contigs, removed %d cores" % (round, num_reassigned, bins_removed)
            print "    Refine round %d complete. (%d iterations) Total contigs reassigned: %d" % (super_round, round, sr_contigs_reassigned)
            if sr_contigs_reassigned == 0 or not iterate:
                break
            super_round += 1
            
#------------------------------------------------------------------------------
# BIN UTILITIES 

    def getBids(self):
        """Return a sorted list of bin ids"""
        return sorted(self.bins.keys())

    def getCentroidProfiles(self, mode="mer"):
        """Return an array containing the centroid stats for each bin"""
        if(mode == "mer"):
            ret_vecs = np_zeros((len(self.bins)))
            outer_index = 0
            for bid in self.getBids():
                ret_vecs[outer_index] = self.bins[bid].kValMean
                outer_index += 1
            return ret_vecs
        elif(mode == "cov"):
            ret_vecs = np_zeros((len(self.bins), len(self.PM.transformedCP[0])))
            outer_index = 0
            for bid in self.getBids():
                ret_vecs[outer_index] = self.bins[bid].covMeans
                outer_index += 1
            return ret_vecs
        else:
            raise ge.ModeNotAppropriateException("Mode",mode,"unknown")            

    def split(self, bid, n, mode='kmer', auto=False, saveBins=False, verbose=False, printInstructions=True):
        """split a bin into n parts
        
        if auto == True, then just railroad the split
        if test == True, then test via merging
        if savebins == True, save the split (if you will do it)
        if MCut != 0, carry the split through only if both daughter bins have an M
          less than MCut
        """
        # we need to work out which profile to cluster on
        if(printInstructions):
            self.printSplitInstructions()

        # make some split bins
        # bids[0] holds the original bin id
        (bin_assignment_update, bids) = self.getSplitties(bid, n, mode)
        
        if(auto and saveBins):
            # charge on through
            self.deleteBins([bids[0]], force=True)  # delete the combined bin
            # save new bins
            self.saveBins(binAssignments=bin_assignment_update)
            return

        # we will need to confer with the user
        # plot some stuff
        # sort the bins by kmer val
        bid_tuples = [(tbid, self.bins[tbid].kValMean) for tbid in bids[1:]]
        bid_tuples.sort(key=itemgetter(1))
        index = 1
        for pair in bid_tuples:
            bids[index] = pair[0]
            index += 1 
        self.plotSideBySide(bids)
        
        user_option = self.promptOnSplit(n,mode)
        if(user_option == 'Y'):
            if(saveBins):
                # save the temp bins
                self.deleteBins([bids[0]], force=True)  # delete the combined bin
                # save new bins
                self.saveBins(binAssignments=bin_assignment_update)
            return

        # If we're here than we don't need the temp bins        
        # remove this query from the list so we don't delete him
        del bids[0]
        self.deleteBins(bids, force=True)
        
        # see what the user wants to do
        if(user_option == 'N'):
            return
        elif(user_option == 'C'):
            self.split(bid, n, mode='cov', auto=auto, saveBins=saveBins, verbose=verbose, printInstructions=False)
        elif(user_option == 'K'):
            self.split(bid, n, mode='kmer', auto=auto, saveBins=saveBins, verbose=verbose, printInstructions=False)
        elif(user_option == 'P'):
            not_got_parts = True
            parts = 0
            while(not_got_parts):
                try:
                    parts = int(raw_input("Enter new number of parts:"))
                except ValueError:
                    print "You need to enter an integer value!"
                    parts = 0
                if(1 == parts):
                    print "Don't be a silly sausage!"
                elif(0 != parts):
                    not_got_parts = False
                    self.split(bid, parts, mode=mode, auto=auto, saveBins=saveBins, verbose=verbose, printInstructions=False)   

    def getSplitties(self, bid, n, mode):
        """Return a set of split bins"""
        bin = self.getBin(bid)
        obs = np_array([])
        if(mode=='kmer'):
            obs = np_array([self.PM.kmerVals[i] for i in bin.rowIndices])
        elif(mode=='cov'):
            obs = np_array([self.PM.covProfiles[i] for i in bin.rowIndices])
        
        # do the clustering
        try:
            centroids,_ = kmeans(obs,n)
        except ValueError:
            if(verbose):
                print "Error splitting"
            return False
        idx,_ = vq(obs,centroids)

        # build some temp bins 
        # this way we can show the user what the split will look like       
        idx_sorted = np_argsort(np_array(idx))
        current_group = 0
        bids = [bid]
        bin_assignment_update = {} # row index to bin id
        holding_array = np_array([])
        split_bin = None
        for i in idx_sorted:
            if(idx[i] != current_group):
                # bin is full!
                split_bin = self.makeNewBin(holding_array)
                for row_index in holding_array:
                    bin_assignment_update[self.PM.indices[row_index]] = split_bin.id
                split_bin.makeBinDist(self.PM.transformedCP, self.PM.averageCoverages, self.PM.kmerVals, self.PM.contigLengths)
                bids.append(split_bin.id)
                holding_array = np_array([])
                current_group = idx[i]
            holding_array = np_append(holding_array, bin.rowIndices[i])
        # do the last one
        if(np_size(holding_array) != 0):
            split_bin = self.makeNewBin(holding_array)
            for row_index in holding_array:
                bin_assignment_update[self.PM.indices[row_index]] = split_bin.id  
            split_bin.makeBinDist(self.PM.transformedCP, self.PM.averageCoverages, self.PM.kmerVals, self.PM.contigLengths)
            bids.append(split_bin.id)

        return (bin_assignment_update, bids)

    def shouldMerge(self, bin1, bin2, ignoreCov=False, ignoreMer=False, merTol=0, confidence=0.95, verbose=False):
        """Determine whether its wise to merge two bins
        
        Perfoms a one-way anova to determine if the larger bin would be 
        significantly changed if it consumed the smaller
        
        OR does a tolerance test on kmervals. We assume that bin1 is larger than bin2
        """
        if(bin1.id != bin2.id):
            if not ignoreCov: # work out coverage distributions
                b1_c_dist = bin1.getAverageCoverageDist(self.PM.averageCoverages) 
                b2_c_dist = bin2.getAverageCoverageDist(self.PM.averageCoverages)
                c_dist_1 = b1_c_dist
                if(bin1.binSize < bin2.binSize):
                    c_dist_1 = b2_c_dist
                c_dist_2 = np_append(b2_c_dist, b1_c_dist)
                if verbose:
                    tag = "COV:"
                else:
                    tag = "" 
                cov_match = self.isSameVariance(c_dist_1, c_dist_2, confidence=confidence, tag=tag) 
            else:
                cov_match = True
                
            if not ignoreMer: # work out kmer distributions
                if not cov_match:
                    return False
                if merTol != 0:
                    # Tolerance based testing
                    upper_k_val_cut = bin1.kValMean + merTol * bin1.kValStdev
                    lower_k_val_cut = bin1.kValMean - merTol * bin1.kValStdev
                
                    if bin2.kValMean >= lower_k_val_cut and bin2.kValMean <= upper_k_val_cut:
                        mer_match = True
                    else:
                        mer_match = False
                else:                   
                    b1_k_dist = bin1.getkmerValDist(self.PM.kmerVals) 
                    b2_k_dist = bin2.getkmerValDist(self.PM.kmerVals)
                    k_dist_1 = b1_k_dist
                    if(bin1.binSize < bin2.binSize):
                        k_dist_1 = b2_k_dist
                    k_dist_2 = np_append(b2_k_dist, b1_k_dist)
                    if verbose:
                        tag = "MER: %0.4f %0.4f" % (np_mean(k_dist_2), np_std(k_dist_2))
                    else:
                        tag = "" 
                    mer_match = self.isSameVariance(k_dist_1, k_dist_2, confidence=confidence, tag=tag)
            else:
                mer_match = True
                
            return cov_match and mer_match
         
        return False

    def isSameVariance(self, dist1, dist2, confidence=0.95, tag=""):
        """Test to see if the kmerValues for two bins are the same"""
        F_cutoff =  distributions.f.ppf(confidence, 2, len(dist1)+len(dist2)-2)
        F_value = f_oneway(dist1,dist2)[0]
        if tag != "":
           print "%s [V: %f, C: %f]" % (tag, F_value, F_cutoff)
        return F_value < F_cutoff

    def merge(self, bids, auto=False, manual=False, newBid=False, saveBins=False, verbose=False, printInstructions=True):
        """Merge two or more bins
        
        It's a bit strange to have both manual and auto params
        NOTE: manual ALWAYS overrides auto. In the condensing code, auto is
        set programmaticaly, manual is always set by the user. So we listen
        to manual first
        """
        parent_bin = None

        if(printInstructions and not auto):
            self.printMergeInstructions()

        if(newBid):
            # we need to make this into a new bin
            parent_bin = makeNewBin()
            # now merge it with the first in the new list
            dead_bin = self.getBin(bids[0])
            parent_bin.consume(self.PM.transformedCP, self.PM.averageCoverages, self.PM.kmerVals, self.PM.contigLengths, dead_bin, verbose=verbose)
            self.deleteBins([bids[0]], force=True)
        else:
            # just use the first given as the parent
            parent_bin = self.getBin(bids[0])
        
        # let this guy consume all the other guys
        ret_val = 0
        some_merged = False
        for i in range(1,len(bids)):
            continue_merge = False
            dead_bin = self.getBin(bids[i])
            if(auto and not manual):
                ret_val = 2
                continue_merge = True
            else:
                tmp_bin = self.makeNewBin(np_concatenate([parent_bin.rowIndices,dead_bin.rowIndices]))
                tmp_bin.makeBinDist(self.PM.transformedCP, self.PM.averageCoverages, self.PM.kmerVals, self.PM.contigLengths)
                self.plotSideBySide([parent_bin.id,dead_bin.id,tmp_bin.id])
                self.deleteBins([tmp_bin.id], force=True)
                user_option = self.promptOnMerge(bids=[parent_bin.id,dead_bin.id]) 
                if(user_option == "N"):
                    print "Merge skipped"
                    ret_val = 1                    
                    continue_merge=False
                elif(user_option == "Q"):
                    print "All mergers skipped"
                    return 0
                else:
                    ret_val = 2
                    continue_merge=True
            if(continue_merge):
                parent_bin.consume(self.PM.transformedCP, self.PM.averageCoverages, self.PM.kmerVals, self.PM.contigLengths, dead_bin, verbose=verbose)
                self.deleteBins([bids[i]], force=True)
                some_merged = True

        if some_merged:
            # Fix up the r2b indices and bin updates
            parent_bid = parent_bin.id
            bin_assignment_update = {}
            for row_index in parent_bin.rowIndices:
                bin_assignment_update[row_index] = parent_bid
                try:
                    self.PM.binIds[row_index] = parent_bid
                except KeyError:
                    pass 
    
            if saveBins:
                self.saveBins(binAssignments=bin_assignment_update)
            
        return ret_val

    def makeBidKey(self, bid1, bid2):
        """Make a unique key from two bids"""
        if(bid1 < bid2):
            return (bid1, bid2)
        return (bid2, bid1)

    def getBin(self, bid):
        """get a bin or raise an error"""
        if bid in self.bins:
            return self.bins[bid]
        else:
            raise ge.BinNotFoundException("Cannot find: "+str(bid)+" in bins dicts")
            
    def deleteBins(self, bids, force=False, freeBinnedRowIndicies=False, saveBins=False):
        """Purge a bin from our lists"""
        if(not force):
            user_option = self.promptOnDelete(bids)
            if(user_option != 'Y'):
                return False
        bin_assignment_update = {}
        for bid in bids:
            if bid in self.bins:
                if(freeBinnedRowIndicies):
                    for row_index in self.bins[bid].rowIndices:
                        if row_index in self.PM.binnedRowIndicies:
                            del self.PM.binnedRowIndicies[row_index]
                        else:
                            print bid, row_index, "FUNG"
                        bin_assignment_update[self.PM.indices[row_index]] = 0 
                del self.bins[bid]
            else:
                raise ge.BinNotFoundException("Cannot find: "+str(bid)+" in bins dicts")
            
        if(saveBins):
            self.saveBins(binAssignments=bin_assignment_update)
        return True
        
    def makeNewBin(self, rowIndices=np_array([]), bid=None):
        """Make a new bin and add to the list of existing bins"""
        if bid is None:
            self.nextFreeBinId +=1
            bid = self.nextFreeBinId
        self.bins[bid] = Bin(rowIndices, bid, self.PM.scaleFactor-1)        
        return self.bins[bid]

#------------------------------------------------------------------------------
# UI 
    
    def printRefinePlotterInstructions(self):
        raw_input( "****************************************************************\n"
                   " REFINING INSTRUCTIONS - PLEASE READ CAREFULLY\n"+
                   "****************************************************************\n"
                   " You have chosen to refine in plotter mode. Congratulations!\n"
                   " You will be shown a 3d plot of all the bins, coloured by kmer\n"
                   " profile. Bin Ids in close proximity and similar colour may need\n"
                   " to be merged. Follow the instructions to merge these bins\n"
                   " Good Luck!\n"
                   " Press any key to produce plots...")
        print "****************************************************************"        
    
    def printMergeInstructions(self):
        raw_input( "****************************************************************\n"
                   " MERGING INSTRUCTIONS - PLEASE READ CAREFULLY\n"
                   "****************************************************************\n"
                   " The computer cannot always be trusted to perform bin mergers\n"
                   " automatically, so during merging you may be shown a 3D plot\n"
                   " which should help YOU determine whether or not the bins should\n"
                   " be merged. Look carefully at each plot and then close the plot\n"
                   " to continue with the merging operation.\n"
                   " The image on the far right shows the bins after merging\n"
                   " Press any key to produce plots...")
        print "****************************************************************"        

    def printSplitInstructions(self):
        raw_input( "****************************************************************\n"
                   " SPLITTING INSTRUCTIONS - PLEASE READ CAREFULLY\n"
                   "****************************************************************\n"
                   " The computer cannot always be trusted to perform bin splits\n"
                   " automatically, so during splitting you may be shown a 3D plot\n"
                   " which should help YOU determine whether or not the bin should\n"
                   " be split. Look carefully at each plot and then close the plot\n"
                   " to continue with the splitting operation.\n\n"
                   " Press any key to produce plots...")
        print "****************************************************************"        

    def promptOnPlotterRefine(self, minimal=False):
        """Find out what the user wishes to do next when refining bins"""
        input_not_ok = True
        valid_responses = ['R','P','B','M','S','K','Q']
        vrs = ",".join([str.lower(str(x)) for x in valid_responses])
        while(input_not_ok):
            if(minimal):
                option = raw_input(" What next? ("+vrs+") : ")
            else:
                option = raw_input(" How do you want to continue?\n" \
                                   " r = replot ids, p = replot points, b = plot single bin," \
                                   " m = merge, s = split, k = set kmer range, q = quit\n" \
                                   " What next? ("+vrs+") : ")
            if(option.upper() in valid_responses):
                return option.upper()
            else:
                print "Error, unrecognised choice '"+option+"'"

    def getPlotterMergeIds(self):
        """Prompt the user for ids to be merged and check that it's all good"""
        input_not_ok = True
        ret_bids = []
        while(input_not_ok):
            ret_bids = []
            option = raw_input("Please enter 'space' separated bin Ids or 'q' to quit: ")
            if(option.upper() == 'Q'):
                return []
            bids = option.split(" ")
            for bid in bids:
                try:
                    # check that it's an int
                    i_bid = int(bid)
                    # check that it's in the bins list
                    if(i_bid not in self.bins):
                        print "**Error: bin",bid,"not found"
                        input_not_ok = True
                        break
                    input_not_ok = False
                    ret_bids.append(i_bid)
                except ValueError:
                    print "**Error: invalid value:", bid
                    input_not_ok = True
                    break
        return ret_bids

    def promptOnMerge(self, bids=[], minimal=False):
        """Check that the user is ok with this merge"""
        input_not_ok = True
        valid_responses = ['Y','N','Q']
        vrs = ",".join([str.lower(str(x)) for x in valid_responses])
        bin_str = ""
        if(len(bids) != 0):
            bin_str = ": "+str(bids[0])
            for i in range(1, len(bids)):
                bin_str += " and "+str(bids[i])
        while(input_not_ok):
            if(minimal):
                option = raw_input(" Merge? ("+vrs+") : ")
            else: 
                option = raw_input(" ****WARNING**** About to merge bins"+bin_str+"\n" \
                                   " If you continue you *WILL* overwrite existing bins!\n" \
                                   " You have been shown a 3d plot of the bins to be merged.\n" \
                                   " Continue only if you're sure this is what you want to do!\n" \
                                   " y = yes, n = no, q = no and quit merging\n" \
                                   " Merge? ("+vrs+") : ")
            if(option.upper() in valid_responses):
                print "****************************************************************"
                return option.upper()
            else:
                print "Error, unrecognised choice '"+option.upper()+"'"
                minimal = True

    def promptOnSplit(self, parts, mode, minimal=False):
        """Check that the user is ok with this split"""
        input_not_ok = True
        valid_responses = ['Y','N','C','K','P']
        vrs = ",".join([str.lower(str(x)) for x in valid_responses])
        while(input_not_ok):
            if(minimal):
                option = raw_input(" Split? ("+vrs+") : ")
            else: 
                option = raw_input(" ****WARNING**** About to split bin into "+str(parts)+" parts\n" \
                                   " If you continue you *WILL* overwrite existing bins!\n" \
                                   " You have been shown a 3d plot of the bin after splitting.\n" \
                                   " Continue only if you're sure this is what you want to do!\n" \
                                   " y = yes, n = no, c = redo but use coverage profile,\n" \
                                   " k = redo but use kmer profile, p = choose new number of parts\n" \
                                   " Split? ("+vrs+") : ")
            if(option.upper() in valid_responses):
                if(option.upper() == 'K' and mode.upper() == 'KMER' or option.upper() == 'C' and mode.upper() == 'COV'):
                    print "Error, you are already using that profile to split!"
                    minimal=True
                else:
                    print "****************************************************************"
                    return option.upper()
            else:
                print "Error, unrecognised choice '"+option.upper()+"'"
                minimal = True

    def promptOnDelete(self, bids, minimal=False):
        """Check that the user is ok with this split"""
        input_not_ok = True
        valid_responses = ['Y','N']
        vrs = ",".join([str.lower(str(x)) for x in valid_responses])
        bids_str = ",".join([str.lower(str(x)) for x in bids])
        while(input_not_ok):
            if(minimal):
                option = raw_input(" Delete? ("+vrs+") : ")
            else: 
                option = raw_input(" ****WARNING**** About to delete bin(s):\n" \
                                   " "+bids_str+"\n" \
                                   " If you continue you *WILL* overwrite existing bins!\n" \
                                   " Continue only if you're sure this is what you want to do!\n" \
                                   " y = yes, n = no\n"\
                                   " Delete? ("+vrs+") : ")
            if(option.upper() in valid_responses):
                print "****************************************************************"
                return option.upper()
            else:
                print "Error, unrecognised choice '"+option.upper()+"'"
                minimal = True

#------------------------------------------------------------------------------
# BIN STATS 

    def scoreContig(self, rowIndex, bid):
        """Determine how well a particular contig fits with a bin"""
        return self.getBin(bid).scoreProfile(self.PM.kmerVals[rowIndex], self.PM.transformedCP[rowIndex])

    def measureBinVariance(self, mode='kmer', makeKillList=False, tolerance=1.0, verbose=False):
        """Get the stats on M's across all bins
        
        If specified, will return a list of all bins which
        fall outside of the average M profile
        """
        Ms = {}
        Ss = {}
        Rs = {}
        for bid in self.getBids():
            if(mode == 'kmer'):
                (Ms[bid], Ss[bid], Rs[bid]) = self.bins[bid].getInnerVariance(self.PM.kmerVals)
            elif(mode == 'cov'):
                (Ms[bid], Ss[bid], Rs[bid]) = self.bins[bid].getInnerVariance(self.PM.transformedCP, mode="cov")
        
        # find the mean and stdev 
        if(not makeKillList):
            return (np_mean(np_array(Ms.values())), np_std(np_array(Ms.values())), np_median(np_array(Ss.values())), np_std(np_array(Ss.values())))
        
        else:
            cutoff = np_mean(np_array(Ms.values())) + tolerance * np_std(np_array(Ms.values()))  
            kill_list = []
            for bid in Ms:
                if(Ms[bid] > cutoff):
                    kill_list.append(bid)
            return (kill_list, cutoff)

    def findCoreCentres(self, krange=None, getKVals=False):
        """Find the point representing the centre of each core"""
        print "    Finding bin centers"
        bin_centroid_points = np_array([])
        bin_centroid_colours = np_array([])
        bin_centroid_kvals = np_array([])
        bids = np_array([])
        k_low = 0.0
        k_high = 0.0
        if krange is not None:
            # we only want to plot a subset of these guys
            k_low = float((krange - 1.5)/10.0)
            k_high = float((krange + 1.5)/10.0)
        num_added = 0
        for bid in self.getBids():
            add_bin = True
            if krange is not None:
                ave_kval = np_mean([self.PM.kmerVals[row_index] for row_index in self.bins[bid].rowIndices])
                if ave_kval < k_low or ave_kval > k_high:
                    add_bin = False
            if add_bin:
                bin_centroid_points = np_append(bin_centroid_points,
                                                self.bins[bid].covMeans)
                bin_centroid_colours = np_append(bin_centroid_colours, 
                                                 np_mean([
                                                          self.PM.contigColours[row_index] for row_index in 
                                                          self.bins[bid].rowIndices
                                                          ],
                                                         axis=0)
                                                 )
                if getKVals:
                    bin_centroid_kvals = np_append(bin_centroid_kvals, 
                                                   np_mean([
                                                            self.PM.kmerVals[row_index] for row_index in 
                                                            self.bins[bid].rowIndices
                                                            ],
                                                           axis=0)
                                                   )

                bids = np_append(bids, bid)
                num_added += 1
        
        if num_added != 0:
            bin_centroid_points = np_reshape(bin_centroid_points, (num_added, 3))
            bin_centroid_colours = np_reshape(bin_centroid_colours, (num_added, 3))
                
        if getKVals:
            return (bin_centroid_points, bin_centroid_colours, bin_centroid_kvals, bids)
        return (bin_centroid_points, bin_centroid_colours, bids)

    def analyseBinKVariance(self, outlierTrim=0.1, plot=False):
        """Measure within and between bin variance of kmer sigs
        
        return a list of potentially confounding kmer indices
        """
        print "    Measuring kmer type variances"        
        means = np_array([])
        stdevs = np_array([])
        bids = np_array([])
        
        # work out the mean and stdev for the kmer sigs for each bin
        for bid in self.getBids():
            bkworking = np_array([])
            for row_index in self.bins[bid].rowIndices:
                bkworking = np_append(bkworking, self.PM.kmerSigs[row_index])
            bkworking = np_reshape(bkworking, (self.bins[bid].binSize, np_size(self.PM.kmerSigs[0])))
            bids = np_append(bids, [bid])
            means = np_append(means, np_mean(bkworking, axis=0))
            stdevs = np_append(stdevs, np_std(bkworking, axis=0))
            
        means = np_reshape(means, (len(self.bins), np_size(self.PM.kmerSigs[0])))
        stdevs = np_reshape(stdevs, (len(self.bins), np_size(self.PM.kmerSigs[0])))
        
        # now work out the between and within core variances
        between = np_std(means, axis=0)
        within = np_median(stdevs, axis=0)

        B = np_arange(0, np_size(self.PM.kmerSigs[0]), 1)
        names = self.PM.getMerColNames().split(',')
        
        # we'd like to find the indices of the worst 10% for each type so we can ignore them
        # specifically, we'd like to remove the least variable between core kms and the 
        # most variable within core kms.
        sort_between_indices = np_argsort(between)
        sort_within_indices = np_argsort(within)[::-1]
        number_to_trim = int(outlierTrim* float(np_size(self.PM.kmerSigs[0])))
        
        return_indices =[]
        for i in range(0,number_to_trim):
            if(sort_between_indices[i] not in return_indices):
                return_indices.append(sort_between_indices[i])
            if(sort_within_indices[i] not in return_indices):
                return_indices.append(sort_within_indices[i]) 
        
        if(plot):
            print "BETWEEN"
            for i in range(0,number_to_trim):
                print names[sort_between_indices[i]]
            print "WITHIN" 
            for i in range(0,number_to_trim):
                print names[sort_within_indices[i]] 

            plt.figure(1)
            plt.subplot(211)
            plt.plot(B, between, 'r--', B, within, 'b--')
            plt.xticks(B, names, rotation=90)
            plt.grid()
            plt.subplot(212)
            ratio = between/within
            plt.plot(B, ratio, 'r--')
            plt.xticks(B, names, rotation=90)
            plt.grid()
            plt.show()

        return return_indices

#------------------------------------------------------------------------------
# IO and IMAGE RENDERING 

    def makeCentroidPalette(self):
        """Return a hash of bin ids to colours"""
        (bin_centroid_points, bin_centroid_colours, bids) = self.findCoreCentres()
        pal = {}
        for i in range(len(bids)):
            pal[bids[i]] = (int(bin_centroid_colours[i][0]*255),
                            int(bin_centroid_colours[i][1]*255),
                            int(bin_centroid_colours[i][2]*255)
                           )
        return pal

    def printBins(self, outFormat, fileName=""):
        """Wrapper for print handles piping to file or stdout"""
        if("" != fileName):
            try:
                # redirect stdout to a file
                stdout = open(fileName, 'w')
                self.printInner(outFormat)
            except:
                print "Error diverting stout to file:", fileName, exc_info()[0]
                raise
        else:
            self.printInner(outFormat)           

    def printInner(self, outFormat):
        """Print bin information to STDOUT"""
        # handle the headers first
        separator = "\t"
        if(outFormat == 'summary'):
            print separator.join(["#\"bid\"","\"totalBP\"","\"numCons\"","\"cMean\"","\"cStdev\"","\"kMean\"","\"kStdev\""]) 
        elif(outFormat == 'minimal'):
            print separator.join(["#\"bid\"","\"cid\"","\"length\""])            
        elif(outFormat == 'full'):
            pass
        else:
            print "Error: Unrecognised format:", outFormat
            return

        for bid in self.getBids():
            self.bins[bid].makeBinDist(self.PM.transformedCP, self.PM.averageCoverages, self.PM.kmerVals, self.PM.contigLengths)
            self.bins[bid].printBin(self.PM.contigNames, self.PM.contigLengths, outFormat=outFormat, separator=separator)

    def plotProfileDistributions(self):
        """Plot the coverage and kmer distributions for each bin"""
        for bid in self.getBids():
            self.bins[bid].plotProfileDistributions(self.PM.transformedCP, self.PM.kmerSigs, fileName="PROFILE_"+str(bid))

    def plotBins(self, FNPrefix="BIN", sideBySide=False):
        """Make plots of all the bins"""
        for bid in self.getBids():
            self.bins[bid].makeBinDist(self.PM.transformedCP, self.PM.averageCoverages, self.PM.kmerVals, self.PM.contigLengths)
        if(sideBySide):
            print "Plotting side by side"
            self.plotSideBySide(self.bins.keys(), tag=FNPrefix)
        else:
            print "Plotting bins"
            for bid in self.getBids():
                self.bins[bid].plotBin(self.PM.transformedCP, self.PM.contigColours, self.PM.kmerVals, fileName=FNPrefix+"_"+str(bid))

    def plotSideBySide(self, bids, fileName="", tag=""):
        """Plot two bins side by side in 3d"""
        fig = plt.figure()
        # we need to work out how to shape the plots
        num_plots = len(bids)
        plot_rows = float(int(np_sqrt(num_plots)))
        plot_cols = np_ceil(float(num_plots)/plot_rows)
        plot_num = 1
        for bid in bids:
            title = self.bins[bid].plotOnAx(fig, plot_rows, plot_cols, plot_num, self.PM.transformedCP, self.PM.contigColours, fileName=fileName)
            plot_num += 1
            plt.title(title)
        if(fileName != ""):
            try:
                fig.set_size_inches(12,6)
                plt.savefig(fileName,dpi=300)
            except:
                print "Error saving image:", fileName, exc_info()[0]
                raise
        elif(show):
            try:
                plt.show()
            except:
                print "Error showing image:", exc_info()[0]
                raise
        plt.close(fig)
        del fig

    def plotBinIds(self, krange=None):
        """Render 3d image of core ids"""
        (bin_centroid_points, bin_centroid_colours, bids) = self.findCoreCentres(krange=krange)
        fig = plt.figure()
        ax = fig.gca(projection='3d')
        outer_index = 0
        for bid in bids:
            ax.text(bin_centroid_points[outer_index,0], 
                    bin_centroid_points[outer_index,1], 
                    bin_centroid_points[outer_index,2], 
                    str(int(bid)), 
                    color=bin_centroid_colours[outer_index]
                    )
            outer_index += 1
        
        ax.set_xlim3d(0, 1000)
        ax.set_ylim3d(0, 1000)
        ax.set_zlim3d(0, 1000)
        try:
            plt.show()
            plt.close(fig)
        except:
            print "Error showing image", exc_info()[0]
            raise
        del fig

    def plotBinPoints(self):
        """Render the image for validating cores"""
        (bin_centroid_points, bin_centroid_colours, bids) = self.findCoreCentres()
        fig = plt.figure()
        ax2 = fig.add_subplot(111, projection='3d')
        ax2.scatter(bin_centroid_points[:,0], bin_centroid_points[:,1], bin_centroid_points[:,2], edgecolors=bin_centroid_colours, c=bin_centroid_colours)
        try:
            plt.show()
            plt.close(fig)
        except:
            print "Error showing image", exc_info()[0]
            raise
        del fig

###############################################################################
###############################################################################
###############################################################################
###############################################################################<|MERGE_RESOLUTION|>--- conflicted
+++ resolved
@@ -494,16 +494,6 @@
         print "    Recruited %0.4f" % perc_recruited +"%"+" of %d unbinned contigs" % total_unbinned
         print "    END: %0.4f" % perc_binned +"%"+" of %d requested contigs in bins" % total_contigs
         
-<<<<<<< HEAD
-        if(saveBins):
-            self.saveBins()
-
-        return
-        # now do some refinin!
-        self.autoRefineBins()
-         
-=======
->>>>>>> 76a2617c
         # now save
         if(saveBins):
             self.saveBins()
