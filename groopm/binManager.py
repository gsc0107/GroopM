#!/usr/bin/env python
###############################################################################
#                                                                             #
#    binManager.py                                                            #
#                                                                             #
#    GroopM - High level bin data management                                  #
#                                                                             #
#    Copyright (C) Michael Imelfort                                           #
#                                                                             #
###############################################################################
#                                                                             #
#          .d8888b.                                    888b     d888          #
#         d88P  Y88b                                   8888b   d8888          #
#         888    888                                   88888b.d88888          #
#         888        888d888 .d88b.   .d88b.  88888b.  888Y88888P888          #
#         888  88888 888P"  d88""88b d88""88b 888 "88b 888 Y888P 888          #
#         888    888 888    888  888 888  888 888  888 888  Y8P  888          #
#         Y88b  d88P 888    Y88..88P Y88..88P 888 d88P 888   "   888          #
#          "Y8888P88 888     "Y88P"   "Y88P"  88888P"  888       888          #
#                                             888                             #
#                                             888                             #
#                                             888                             #
#                                                                             #
###############################################################################
#                                                                             #
#    This program is free software: you can redistribute it and/or modify     #
#    it under the terms of the GNU General Public License as published by     #
#    the Free Software Foundation, either version 3 of the License, or        #
#    (at your option) any later version.                                      #
#                                                                             #
#    This program is distributed in the hope that it will be useful,          #
#    but WITHOUT ANY WARRANTY; without even the implied warranty of           #
#    MERCHANTABILITY or FITNESS FOR A PARTICULAR PURPOSE.  See the            #
#    GNU General Public License for more details.                             #
#                                                                             #
#    You should have received a copy of the GNU General Public License        #
#    along with this program. If not, see <http://www.gnu.org/licenses/>.     #
#                                                                             #
###############################################################################

__author__ = "Michael Imelfort"
__copyright__ = "Copyright 2012"
__credits__ = ["Michael Imelfort"]
__license__ = "GPL3"
__version__ = "0.2.2"
__maintainer__ = "Michael Imelfort"
__email__ = "mike@mikeimelfort.com"
__status__ = "Alpha"

###############################################################################
from os.path import join as osp_join
from sys import exc_info, exit, stdout as sys_stdout
from operator import itemgetter


import matplotlib.pyplot as plt
from pylab import show
from numpy import (abs as np_abs,
                   append as np_append,
                   arange as np_arange,
                   arccos as np_arccos,
                   argmax as np_argmax,
                   argsort as np_argsort,
                   around as np_around,
                   array as np_array,
                   bincount as np_bincount,
                   ceil as np_ceil,
                   concatenate as np_concatenate,
                   dot as np_dot,
                   log10 as np_log10,
                   max as np_max,
                   mean as np_mean,
                   median as np_median,
                   min as np_min,
                   reshape as np_reshape,
                   seterr as np_seterr,
                   size as np_size,
                   sort as np_sort,
                   sqrt as np_sqrt,
                   std as np_std,
                   sum as np_sum,
                   where as np_where,
                   zeros as np_zeros)

from scipy.stats import f_oneway, distributions
from scipy.cluster.vq import kmeans,vq
from scipy.spatial.distance import cdist

# GroopM imports
from profileManager import ProfileManager
from bin import Bin
import groopmExceptions as ge
from groopmUtils import makeSurePathExists
from ellipsoid import EllipsoidTool

np_seterr(all='raise')

###############################################################################
###############################################################################
###############################################################################
###############################################################################

class BinManager:
    """Class used for manipulating bins"""
    def __init__(self,
                 dbFileName="",
                 pm=None,
                 minSize=10,
                 minVol=1000000,
                 squish=False):
        # data storage
        if(dbFileName != ""):
            self.PM = ProfileManager(dbFileName, squish=squish)
        elif(pm is not None):
            self.PM = pm

        # all about bins
        self.nextFreeBinId = 0                      # increment before use!
        self.bins = {}                              # bid -> Bin

        # misc
        self.minSize=minSize           # Min number of contigs for a bin to be considered legit
        self.minVol=minVol             # Override on the min size, if we have this many BP
        self.squish=squish


    def setColorMap(self, colorMapStr):
        self.PM.setColorMap(colorMapStr)

#------------------------------------------------------------------------------
# LOADING / SAVING

    def loadBins(self,
                 timer,
                 getUnbinned=False,
                 bids=[],
                 makeBins=False,
                 silent=True,
                 loadKmerSigs=False,
                 loadRawKmers=False,
                 loadCovProfiles=True,
                 loadContigLengths=True,
                 loadLinks=False,
                 loadContigNames=True,
                 min=None,
                 max=None,
                 cutOff=0,
                 transform=True):
        """Load data and make bin objects"""
        # fix the condition
        condition=""
        if(cutOff != 0):
            condition="length >= %d" % cutOff
        elif(len(bids) == 0):
            if getUnbinned:
                condition="length >= 0"
            else:
                condition='bid != 0'

        # no point squishin' if we don't transform
        if transform == False:
            self.squish = False

        # if we're going to make bins then we'll need kmer sigs
        if(makeBins):
            loadKmerSigs=True
            loadCovProfiles=True

        self.PM.loadData(timer,
                         bids=bids,
                         condition=condition,
                         silent=silent,
                         loadCovProfiles=loadCovProfiles,
                         loadKmerSigs=loadKmerSigs,
                         loadRawKmers=loadRawKmers,
                         makeColors=True,
                         loadContigNames=loadContigNames,
                         loadContigLengths=loadContigLengths,
                         loadBins=True,
                         loadLinks=loadLinks
                        )

        # exit if no bins loaded
        if self.PM.numContigs == 0:
            return

        if(makeBins):
            if transform:
                self.PM.transformCP(timer, silent=silent, min=min, max=max)
            else:
                if self.PM.numStoits == 3:
                    self.PM.transformedCP = self.PM.covProfiles
                else:
                    print "Number of stoits != 3. You need to transform"
                    self.PM.transformCP(timer, silent=silent, min=min, max=max)
            if not silent:
                print "    Making bin objects"
            self.makeBins(self.getBinMembers())
            if not silent:
                print "    Loaded %d bins from database" % len(self.bins)
        if not silent:
            print "    %s" % timer.getTimeStamp()
            sys_stdout.flush()

    def getBinMembers(self):
        """Munge the raw data into something more usable

        self.PM.binIds is an array, contains 0 for unassigned rows
        By default this creates an array for the '0' bin. You need
        to ignore it later if you want to
        """
        # fill them up
        bin_members = {0:[]}
        for row_index in range(np_size(self.PM.indices)):
            try:
                bin_members[self.PM.binIds[row_index]].append(row_index)
            except KeyError:
                bin_members[self.PM.binIds[row_index]] = [row_index]

        # we need to get the largest BinId in use
        if len(bin_members) > 0:
            self.nextFreeBinId = np_max(bin_members.keys())
        return bin_members

    def makeBins(self, binMembers, zeroIsBin=False):
        """Make bin objects from loaded data"""
        invalid_bids = []
        for bid in binMembers:
            if bid != 0 or zeroIsBin:
                if len(binMembers[bid]) == 0:
                    invalid_bids.append(bid)
                else:
                    self.bins[bid] = Bin(np_array(binMembers[bid]), bid, self.PM.scaleFactor-1)
                    self.bins[bid].makeBinDist(self.PM.transformedCP, self.PM.averageCoverages, self.PM.kmerNormPC1, self.PM.kmerPCs, self.PM.contigGCs, self.PM.contigLengths)
        if len(invalid_bids) != 0:
            print "MT bins!"
            print invalid_bids
            exit(-1)

    def saveBins(self, binAssignments={}, nuke=False):
        """Save binning results

        binAssignments is a hash of LOCAL row indices Vs bin ids
        { row_index : bid }
        PM.setBinAssignments needs GLOBAL row indices

        We always overwrite the bins table (It is smallish)
        """
        # save the bin assignments
        self.PM.setBinAssignments(
                                  self.getGlobalBinAssignments(binAssignments), # convert to global indices
                                  nuke=nuke
                                  )
        # overwrite the bins table
        self.setBinStats()

    def getGlobalBinAssignments(self, binAssignments={}):
        """Merge the bids, raw DB indexes and core information so we can save to disk

        returns a hash of type:

        { global_index : bid }
        """
        # we need a mapping from cid (or local index) to to global index to binID
        bin_assignment_update = {}

        if binAssignments != {}:
            # we have been told to do only these guys
            for row_index in binAssignments:
                bin_assignment_update[self.PM.indices[row_index]] = binAssignments[row_index]

        else:
            # this are all our regularly binned guys
            for bid in self.getBids():
                for row_index in self.bins[bid].rowIndices:
                    bin_assignment_update[self.PM.indices[row_index]] = bid

        return bin_assignment_update

    def setBinStats(self):
        """Update / overwrite the table holding the bin stats

        Note that this call effectively nukes the existing table
        """

        # create and array of tuples:
        # [(bid, size, likelyChimeric)]
        bin_stats = []
        for bid in self.getBids():
            # no point in saving empty bins
            if np_size(self.bins[bid].rowIndices) > 0:
                bin_stats.append((bid, np_size(self.bins[bid].rowIndices), self.PM.isLikelyChimeric[bid]))
        self.PM.setBinStats(bin_stats)


#------------------------------------------------------------------------------
# REMOVE ALREADY LOADED BINS

    def removeBinAndIndices(self, bid):
        """Remove indices from the PM based on bin identity

        "unload" some data
        """
        # get some info
        rem_bin = self.getBin(bid)
        original_length = len(self.PM.indices)
        rem_list = np_sort(rem_bin.rowIndices)

        # affect the raw data in the PM
        self.PM.reduceIndices(rem_list)
        del self.PM.validBinIds[bid]

        # remove the bin here
        del self.bins[bid]

        # now fix all the rowIndices in all the other bins
        for bid in self.getBids():
            self.bins[bid].rowIndices = self.fixRowIndexLists(original_length, np_sort(self.bins[bid].rowIndices), rem_list)

    def fixRowIndexLists(self, originalLength, oldList, remList):
        """Fix up row index lists which reference into the
        data structure after a call to reduceIndices

        originalLength is the length of all possible row indices
        before the removal (ie self.indices)
        oldList is the old list of row indices
        remList is the list of indices to be removed

        BOTH OLD AND REM LIST MUST BE SORTED ASCENDING!
        """
        shift_down = 0;
        old_list_index = 0
        new_list = np_array([])
        for i in range(originalLength):
            if(i in remList):
                shift_down+=1
            elif(i in oldList):
                new_list = np_append(new_list, oldList[old_list_index]-shift_down)
                old_list_index += 1
        return new_list

#------------------------------------------------------------------------------
# NEIGHBOURS AND DISTANCES

    def findBinNeighbours(self, thresholdDist=50.0):
        """Construct a network of all bins and their closest neighbours"""
        num_bins = len(self.bins)
        bids = self.getBids()
        cov_centres = np_reshape([self.bins[bid].covMeans for bid in bids], (num_bins,3))

        # get an all vs all distance matrix
        c_dists = cdist(cov_centres, cov_centres)

        # reduce this to only close neighbours
        neigbour_dists = np_where(c_dists < thresholdDist, c_dists, 0.0)

        # now make the network
        network = {}
        for i in range(num_bins):
            # make a structure to hold the info
            network[bids[i]] = [[bids[i]],[0.0]]
            for j in range(num_bins):
                if(neigbour_dists[i,j] != 0.0):
                    # this is a legit guy!
                    network[bids[i]][0].append(bids[j])
                    network[bids[i]][1].append(neigbour_dists[i,j])
        return network

#------------------------------------------------------------------------------
# LINKS

    def getLinkingContigs(self, bid):
        """Get all contigs and their bin IDs which link to contigs in this bin"""
        bin2count = {}
        for row_index in bin.rowIndices:
            try:
                #print row_index, len(self.PM.links[row_index]), self.PM.links[row_index], "===",
                for link in self.PM.links[row_index]:
                    #print "{{{",link,"}}}",
                    try:
                        link_bid = self.PM.binIds[link[0]]
                        #print ";;", link_bid, bid ,
                        if link_bid != bid and link_bid != 0:
                            try:
                                bin2count[link_bid] += 1.0
                            except KeyError:
                                bin2count[link_bid] = 1.0
                    except KeyError:
                        pass#print "****\n\n"
                #print "[[[[\n\n"
            except KeyError:
                pass
        #print bin2count
        return bin2count

    def getConnectedBins(self, rowIndex):
        """Get a  list of bins connected to this contig"""
        ret_links = []
        for link in self.PM.links[rowIndex]:
            cid = link[0]
            try:
                bid = self.PM.binIds[cid]
            except KeyError:
                bid = 0
            ret_links.append((cid, bid, link[1]))
        return ret_links

    def getAllLinks(self):
        """Return a sorted array of all links between all bins"""
        bids = self.getBids()
        # first, work out who links with whom...
        all_links = {}
        for bid in bids:
            links = self.getLinkingContigs(bid)
            # links is a hash of type bid : num_links
            for link in links:
                key = self.makeBidKey(bid, link)
                if key not in all_links:
                    all_links[key] = links[link]

        # sort and return
        return sorted(all_links.iteritems(), key=itemgetter(1), reverse=True)

    def getWithinLinkProfiles(self):
        """Determine the average number of links between contigs for all bins"""
        bids = self.getBids()
        link_profiles = {}
        for bid in bids:
            link_profiles[bid] = self.getWithinBinLinkProfile(bid)
        return link_profiles

    def getWithinBinLinkProfile(self, bid):
        """Determine the average number of links between contigs in a bin"""
        links = []
        min_links = 1000000000
        for row_index in bin.rowIndices:
            try:
                for link in self.PM.links[row_index]:
                    link_bid = self.PM.binIds[link[0]]
                    if link_bid == bid:
                        links.append(link[1])
                        if link[1] < min_links:
                            min_links = link[1]
            except KeyError:
                pass
        return (np_mean(links), np_std(links), min_links)

#------------------------------------------------------------------------------
# BIN UTILITIES

    def isGoodBin(self, totalBP, binSize, ms=0, mv=0):
        """Does this bin meet my exacting requirements?"""
        if(ms == 0):
            ms = self.minSize               # let the user choose
        if(mv == 0):
            mv = self.minVol                # let the user choose

        if(totalBP < mv):                   # less than the good volume
            if(binSize > ms):               # but has enough contigs
                return True
        else:                               # contains enough bp to pass regardless of number of contigs
            return True
        return False

    def getBids(self):
        """Return a sorted list of bin ids"""
        return sorted(self.bins.keys())

    def getCentroidProfiles(self, mode="mer"):
        """Return an array containing the centroid stats for each bin"""
        if(mode == "mer"):
            ret_vecs = np_zeros((len(self.bins)))
            outer_index = 0
            for bid in self.getBids():
                ret_vecs[outer_index] = self.bins[bid].kValMeanNormPC1
                outer_index += 1
            return ret_vecs
        elif(mode == "cov"):
            ret_vecs = np_zeros((len(self.bins), len(self.PM.transformedCP[0])))
            outer_index = 0
            for bid in self.getBids():
                ret_vecs[outer_index] = self.bins[bid].covMeans
                outer_index += 1
            return ret_vecs
        else:
            raise ge.ModeNotAppropriateException("Mode",mode,"unknown")

    def split(self, bid, n, mode='kmer', auto=False, saveBins=False, verbose=False, printInstructions=True, use_elipses=True):
        """split a bin into n parts

        if auto == True, then just railroad the split
        if test == True, then test via merging
        if savebins == True, save the split (if you will do it)
        if MCut != 0, carry the split through only if both daughter bins have an M
          less than MCut
        """
        # we need to work out which profile to cluster on
        if(printInstructions and not auto):
            self.printSplitInstructions()

        # make some split bins
        # bids[0] holds the original bin id
        (bin_assignment_update, bids) = self.getSplitties(bid, n, mode)

        if(auto and saveBins):
            print 'here!!!!'
            # charge on through
            self.deleteBins([bids[0]], force=True)  # delete the combined bin
            # save new bins
            self.saveBins(binAssignments=bin_assignment_update)
            return

        # we will need to confer with the user
        # plot some stuff
        # sort the bins by kmer val
        bid_tuples = [(tbid, self.bins[tbid].kValMeanNormPC1) for tbid in bids[1:]]
        bid_tuples.sort(key=itemgetter(1))
        index = 1
        for pair in bid_tuples:
            bids[index] = pair[0]
            index += 1

        self.plotSideBySide(bids, use_elipses=use_elipses)

        user_option = self.promptOnSplit(n,mode)
        if(user_option == 'Y'):
            if(saveBins):
                # save the temp bins
                self.deleteBins([bids[0]], force=True)  # delete the combined bin
                # save new bins
                self.saveBins(binAssignments=bin_assignment_update)
            return

        # If we're here than we don't need the temp bins
        # remove this query from the list so we don't delete him
        del bids[0]
        self.deleteBins(bids, force=True)

        # see what the user wants to do
        if(user_option == 'N'):
            return
        elif(user_option == 'C'):
            self.split(bid,
                       n,
                       mode='cov',
                       auto=auto,
                       saveBins=saveBins,
                       verbose=verbose,
                       printInstructions=False,
                       use_elipses=use_elipses)
        elif(user_option == 'K'):
            self.split(bid,
                       n,
                       mode='kmer',
                       auto=auto,
                       saveBins=saveBins,
                       verbose=verbose,
                       printInstructions=False,
                       use_elipses=use_elipses)

        elif(user_option == 'P'):
            not_got_parts = True
            parts = 0
            while(not_got_parts):
                try:
                    parts = int(raw_input("Enter new number of parts:"))
                except ValueError:
                    print "You need to enter an integer value!"
                    parts = 0
                if(1 == parts):
                    print "Don't be a silly sausage!"
                elif(0 != parts):
                    not_got_parts = False
                    self.split(bid,
                               parts,
                               mode=mode,
                               auto=auto,
                               saveBins=saveBins,
                               verbose=verbose,
                               printInstructions=False,
                               use_elipses=use_elipses)


    def getSplitties(self, bid, n, mode):
        """Return a set of split bins"""
        obs = np_array([])
        if(mode=='kmer'):
            obs = np_array([self.PM.kmerNormPC1[i] for i in bin.rowIndices])
        elif(mode=='cov'):
            obs = np_array([self.PM.covProfiles[i] for i in bin.rowIndices])

        # do the clustering
        try:
            centroids,_ = kmeans(obs,n)
        except ValueError:
            return False
        idx,_ = vq(obs,centroids)

        # build some temp bins
        # this way we can show the user what the split will look like
        idx_sorted = np_argsort(np_array(idx))
        current_group = 0
        bids = [bid]
        bin_assignment_update = {} # row index to bin id
        holding_array = np_array([])
        split_bin = None
        for i in idx_sorted:
            if(idx[i] != current_group):
                # bin is full!
                holding_array = holding_array.astype(int)
                split_bin = self.makeNewBin(holding_array)

                for row_index in holding_array:
                    bin_assignment_update[row_index] = split_bin.id
                split_bin.makeBinDist(self.PM.transformedCP, self.PM.averageCoverages, self.PM.kmerNormPC1, self.PM.kmerPCs, self.PM.contigGCs, self.PM.contigLengths)
                bids.append(split_bin.id)
                holding_array = np_array([])
                current_group = idx[i]
            holding_array = np_append(holding_array, int(bin.rowIndices[i]))

        # do the last one
        if(np_size(holding_array) != 0):
            holding_array = holding_array.astype(int)
            split_bin = self.makeNewBin(holding_array)
            for row_index in holding_array:
                bin_assignment_update[int(row_index)] = split_bin.id
            split_bin.makeBinDist(self.PM.transformedCP, self.PM.averageCoverages, self.PM.kmerNormPC1, self.PM.kmerPCs, self.PM.contigGCs, self.PM.contigLengths)
            bids.append(split_bin.id)

        return (bin_assignment_update, bids)

    def shouldMerge(self, bin1, bin2, ignoreCov=False, ignoreMer=False, merTol=0, confidence=0.95, verbose=False):
        """Determine whether its wise to merge two bins

        Perfoms a one-way anova to determine if the larger bin would be
        significantly changed if it consumed the smaller

        OR does a tolerance test on kmerNormPC1. We assume that bin1 is larger than bin2
        """
        if(bin1.id != bin2.id):
            if not ignoreCov: # work out coverage distributions
                b1_c_dist = bin1.getAverageCoverageDist(self.PM.averageCoverages)
                b2_c_dist = bin2.getAverageCoverageDist(self.PM.averageCoverages)
                c_dist_1 = b1_c_dist
                if(bin1.binSize < bin2.binSize):
                    c_dist_1 = b2_c_dist
                c_dist_2 = np_append(b2_c_dist, b1_c_dist)
                if verbose:
                    tag = "COV:"
                else:
                    tag = ""
                cov_match = self.isSameVariance(c_dist_1, c_dist_2, confidence=confidence, tag=tag)
            else:
                cov_match = True

            if not ignoreMer: # work out kmer distributions
                if not cov_match:
                    return False
                if merTol != 0:
                    # Tolerance based testing
                    upper_k_val_cut = bin1.kValMeanNormPC1 + merTol * bin1.kValStdevNormPC1
                    lower_k_val_cut = bin1.kValMeanNormPC1 - merTol * bin1.kValStdevNormPC1

                    if bin2.kValMeanNormPC1 >= lower_k_val_cut and bin2.kValMeanNormPC1 <= upper_k_val_cut:
                        mer_match = True
                    else:
                        mer_match = False
                else:
                    b1_k_dist = bin1.getkmerValDist(self.PM.kmerNormPC1)
                    b2_k_dist = bin2.getkmerValDist(self.PM.kmerNormPC1)
                    k_dist_1 = b1_k_dist
                    if(bin1.binSize < bin2.binSize):
                        k_dist_1 = b2_k_dist
                    k_dist_2 = np_append(b2_k_dist, b1_k_dist)
                    if verbose:
                        tag = "MER: %0.4f %0.4f" % (np_mean(k_dist_2), np_std(k_dist_2))
                    else:
                        tag = ""
                    mer_match = self.isSameVariance(k_dist_1, k_dist_2, confidence=confidence, tag=tag)
            else:
                mer_match = True

            return cov_match and mer_match

        return False

    def isSameVariance(self, dist1, dist2, confidence=0.95, tag=""):
        """Test to see if the kmerValues for two bins are the same"""
        F_cutoff =  distributions.f.ppf(confidence, 2, len(dist1)+len(dist2)-2)
        F_value = f_oneway(dist1,dist2)[0]
        if tag != "":
            print "%s [V: %f, C: %f]" % (tag, F_value, F_cutoff)
        return F_value < F_cutoff

    def merge(self, bids, auto=False, manual=False, newBid=False, saveBins=False, verbose=False, printInstructions=True, use_elipses=True):
        """Merge two or more bins

        It's a bit strange to have both manual and auto params
        NOTE: manual ALWAYS overrides auto. In the condensing code, auto is
        set programmaticaly, manual is always set by the user. So we listen
        to manual first
        """
        parent_bin = None

        if(printInstructions and not auto):
            self.printMergeInstructions()

        if(newBid):
            # we need to make this into a new bin
            parent_bin = self.makeNewBin()
            
            # now merge it with the first in the new list
            dead_bin = self.getBin(bids[0])
            for row_index in dead_bin.rowIndices:
                self.PM.binIds[row_index] = parent_bin.id
            parent_bin.consume(self.PM.transformedCP, self.PM.averageCoverages, self.PM.kmerNormPC1, self.PM.kmerPCs, self.PM.contigGCs, self.PM.contigLengths, dead_bin, verbose=verbose)
            self.deleteBins([bids[0]], force=True)
        else:
            # just use the first given as the parent
            parent_bin = self.getBin(bids[0])

        # let this guy consume all the other guys
        ret_val = 0
        some_merged = False
        for i in range(1,len(bids)):
            continue_merge = False
            dead_bin = self.getBin(bids[i])
            if(auto and not manual):
                ret_val = 2
                continue_merge = True
            else:
                tmp_bin = self.makeNewBin(np_concatenate([parent_bin.rowIndices,dead_bin.rowIndices]))
                tmp_bin.makeBinDist(self.PM.transformedCP, self.PM.averageCoverages, self.PM.kmerNormPC1, self.PM.kmerPCs, self.PM.contigGCs, self.PM.contigLengths)
                self.plotSideBySide([parent_bin.id,dead_bin.id,tmp_bin.id], use_elipses=use_elipses)
                self.deleteBins([tmp_bin.id], force=True)
                user_option = self.promptOnMerge(bids=[parent_bin.id,dead_bin.id])
                if(user_option == "N"):
                    print "Merge skipped"
                    ret_val = 1
                    continue_merge=False
                elif(user_option == "Q"):
                    print "All mergers skipped"
                    return 0
                else:
                    ret_val = 2
                    continue_merge=True
            if(continue_merge):

                for row_index in dead_bin.rowIndices:
                    self.PM.binIds[row_index] = parent_bin.id

                parent_bin.consume(self.PM.transformedCP,
                                   self.PM.averageCoverages,
                                   self.PM.kmerNormPC1,
                                   self.PM.kmerPCs,
                                   self.PM.contigGCs,
                                   self.PM.contigLengths,
                                   dead_bin,
                                   verbose=verbose)
                self.deleteBins([bids[i]], force=True)
                some_merged = True

        if some_merged:
            # Fix up the r2b indices and bin updates
            parent_bid = parent_bin.id
            bin_assignment_update = {}
            for row_index in parent_bin.rowIndices:
                bin_assignment_update[row_index] = parent_bid
                try:
                    self.PM.binIds[row_index] = parent_bid
                except KeyError:
                    pass

            if saveBins:
                self.saveBins(binAssignments=bin_assignment_update)

        return ret_val

    def makeBidKey(self, bid1, bid2):
        """Make a unique key from two bids"""
        if(bid1 < bid2):
            return (bid1, bid2)
        return (bid2, bid1)

    def getBin(self, bid):
        """get a bin or raise an error"""
        if bid in self.bins:
            return self.bins[bid]
        else:
            raise ge.BinNotFoundException("Cannot find: "+str(bid)+" in bins dicts")

    def getChimericBinIds(self):
        bids = []
        for bid in self.bins:
            if self.PM.isLikelyChimeric[bid]:
                bids.append(bid)

        return bids

    def getNonChimericBinIds(self):
        bids = []
        for bid in self.bins:
            if not self.PM.isLikelyChimeric[bid]:
                bids.append(bid)
        
        return bids

    def deleteBins(self, bids, force=False, freeBinnedRowIndices=False, saveBins=False):
        """Purge a bin from our lists"""
        if(not force):
            user_option = self.promptOnDelete(bids)
            if(user_option != 'Y'):
                return False
        bin_assignment_update = {}
        for bid in bids:
            if bid in self.bins:
                del self.PM.isLikelyChimeric[bid]
                if(freeBinnedRowIndices):
                    for row_index in self.bins[bid].rowIndices:
                        try:
                            del self.PM.binnedRowIndices[row_index]
                        except KeyError:
                            print bid, row_index, "FUNG"
                        self.PM.binIds[row_index] = 0

                        bin_assignment_update[row_index] = 0
                del self.bins[bid]
            else:
                raise ge.BinNotFoundException("Cannot find: "+str(bid)+" in bins dicts")

        if(saveBins):
            self.saveBins(binAssignments=bin_assignment_update)
        return True

    def makeNewBin(self, rowIndices=np_array([]), bid=None):
        """Make a new bin and add to the list of existing bins"""
        if bid is None:
            self.nextFreeBinId +=1
            bid = self.nextFreeBinId

        self.PM.isLikelyChimeric[bid] = False
        self.bins[bid] = Bin(rowIndices, bid, self.PM.scaleFactor-1)
        return self.bins[bid]

#------------------------------------------------------------------------------
# UI

    def printMergeInstructions(self):
        raw_input( "****************************************************************\n"
                   " MERGING INSTRUCTIONS - PLEASE READ CAREFULLY\n"
                   "****************************************************************\n"
                   " The computer cannot always be trusted to perform bin mergers\n"
                   " automatically, so during merging you may be shown a 3D plot\n"
                   " which should help YOU determine whether or not the bins should\n"
                   " be merged. Look carefully at each plot and then close the plot\n"
                   " to continue with the merging operation.\n"
                   " The image on the far right shows the bins after merging\n"
                   " Press any key to produce plots...")
        print "****************************************************************"

    def printSplitInstructions(self):
        raw_input( "****************************************************************\n"
                   " SPLITTING INSTRUCTIONS - PLEASE READ CAREFULLY\n"
                   "****************************************************************\n"
                   " The computer cannot always be trusted to perform bin splits\n"
                   " automatically, so during splitting you may be shown a 3D plot\n"
                   " which should help YOU determine whether or not the bin should\n"
                   " be split. Look carefully at each plot and then close the plot\n"
                   " to continue with the splitting operation.\n\n"
                   " Press any key to produce plots...")
        print "****************************************************************"

    def getPlotterMergeIds(self):
        """Prompt the user for ids to be merged and check that it's all good"""
        input_not_ok = True
        ret_bids = []
        while(input_not_ok):
            ret_bids = []
            option = raw_input("Please enter 'space' separated bin Ids or 'q' to quit: ")
            if(option.upper() == 'Q'):
                return []
            bids = option.split(" ")
            for bid in bids:
                try:
                    # check that it's an int
                    i_bid = int(bid)
                    # check that it's in the bins list
                    if(i_bid not in self.bins):
                        print "**Error: bin",bid,"not found"
                        input_not_ok = True
                        break
                    input_not_ok = False
                    ret_bids.append(i_bid)
                except ValueError:
                    print "**Error: invalid value:", bid
                    input_not_ok = True
                    break
        return ret_bids

    def promptOnMerge(self, bids=[], minimal=False):
        """Check that the user is ok with this merge"""
        input_not_ok = True
        valid_responses = ['Y','N','Q']
        vrs = ",".join([str.lower(str(x)) for x in valid_responses])
        bin_str = ""
        if(len(bids) != 0):
            bin_str = ": "+str(bids[0])
            for i in range(1, len(bids)):
                bin_str += " and "+str(bids[i])
        while(input_not_ok):
            if(minimal):
                option = raw_input(" Merge? ("+vrs+") : ")
            else:
                option = raw_input(" ****WARNING**** About to merge bins"+bin_str+"\n" \
                                   " If you continue you *WILL* overwrite existing bins!\n" \
                                   " You have been shown a 3d plot of the bins to be merged.\n" \
                                   " Continue only if you're sure this is what you want to do!\n" \
                                   " y = yes, n = no, q = no and quit merging\n" \
                                   " Merge? ("+vrs+") : ")
            if(option.upper() in valid_responses):
                print "****************************************************************"
                return option.upper()
            else:
                print "Error, unrecognised choice '"+option.upper()+"'"
                minimal = True

    def promptOnSplit(self, parts, mode, minimal=False):
        """Check that the user is ok with this split"""
        input_not_ok = True
        valid_responses = ['Y','N','C','K','P']
        vrs = ",".join([str.lower(str(x)) for x in valid_responses])
        while(input_not_ok):
            if(minimal):
                option = raw_input(" Split? ("+vrs+") : ")
            else:
                option = raw_input(" ****WARNING**** About to split bin into "+str(parts)+" parts\n" \
                                   " If you continue you *WILL* overwrite existing bins!\n" \
                                   " You have been shown a 3d plot of the bin after splitting.\n" \
                                   " Continue only if you're sure this is what you want to do!\n" \
                                   " y = yes, n = no, c = redo but use coverage profile,\n" \
                                   " k = redo but use kmer profile, p = choose new number of parts\n" \
                                   " Split? ("+vrs+") : ")
            if(option.upper() in valid_responses):
                if(option.upper() == 'K' and mode.upper() == 'KMER' or option.upper() == 'C' and mode.upper() == 'COV'):
                    print "Error, you are already using that profile to split!"
                    minimal=True
                else:
                    print "****************************************************************"
                    return option.upper()
            else:
                print "Error, unrecognised choice '"+option.upper()+"'"
                minimal = True

    def promptOnDelete(self, bids, minimal=False):
        """Check that the user is ok with this split"""
        input_not_ok = True
        valid_responses = ['Y','N']
        vrs = ",".join([str.lower(str(x)) for x in valid_responses])
        bids_str = ",".join([str.lower(str(x)) for x in bids])
        while(input_not_ok):
            if(minimal):
                option = raw_input(" Delete? ("+vrs+") : ")
            else:
                option = raw_input(" ****WARNING**** About to delete bin(s):\n" \
                                   " "+bids_str+"\n" \
                                   " If you continue you *WILL* overwrite existing bins!\n" \
                                   " Continue only if you're sure this is what you want to do!\n" \
                                   " y = yes, n = no\n"\
                                   " Delete? ("+vrs+") : ")
            if(option.upper() in valid_responses):
                print "****************************************************************"
                return option.upper()
            else:
                print "Error, unrecognised choice '"+option.upper()+"'"
                minimal = True

#------------------------------------------------------------------------------
# BIN STATS
    def findCoreCentres(self, gc_range=None, getKVals=False, processChimeric=False):
        """Find the point representing the centre of each core"""
        bin_centroid_points = np_array([])
        bin_centroid_colors = np_array([])
        bin_centroid_kvals = np_array([])
        bin_centroid_gc = np_array([])
        bids = np_array([])

        if gc_range is not None:
            # we only want to plot a subset of these guys
            gc_low = gc_range[0]
            gc_high = gc_range[1]
        num_added = 0
        for bid in self.getBids():
            if not processChimeric and self.PM.isLikelyChimeric[bid]:
                continue

            add_bin = True
            if gc_range is not None:
                avg_gc = np_mean([self.PM.contigGCs[row_index] for row_index in self.bins[bid].rowIndices])
                if avg_gc < gc_low or avg_gc > gc_high:
                    add_bin = False
            if add_bin:
                bin_centroid_points = np_append(bin_centroid_points,
                                                self.bins[bid].covMeans)

                bin_centroid_colors = np_append(bin_centroid_colors, self.PM.colorMapGC(np_mean(self.PM.contigGCs[self.bins[bid].rowIndices])))

                bin_centroid_gc = np_append(bin_centroid_gc, np_mean(self.PM.contigGCs[self.bins[bid].rowIndices]))

                if getKVals:
                    bin_centroid_kvals = np_append(bin_centroid_kvals,
                                                   np_mean([
                                                            self.PM.kmerNormPC1[row_index] for row_index in
                                                            self.bins[bid].rowIndices
                                                            ],
                                                           axis=0)
                                                   )

                bids = np_append(bids, bid)
                num_added += 1

        if num_added != 0:
            bin_centroid_points = np_reshape(bin_centroid_points, (num_added, 3))
            bin_centroid_colors = np_reshape(bin_centroid_colors, (num_added, 4))

        if getKVals:
            return (bin_centroid_points, bin_centroid_colors, bin_centroid_gc, bin_centroid_kvals, bids)

        return (bin_centroid_points, bin_centroid_colors, bin_centroid_gc, bids)

    def getAngleBetween(self, rowIndex1, rowIndex2, ):
        """Find the angle between two contig's coverage vectors"""
        u = self.PM.covProfiles[rowIndex1]
        v = self.PM.covProfiles[rowIndex2]
        try:
            ac = np_arccos(np_dot(u,v)/self.PM.normCoverages[rowIndex1]/self.PM.normCoverages[rowIndex1])
        except FloatingPointError:
            return 0
        return ac

    def scoreContig(self, rowIndex, bid):
        """Determine how well a particular contig fits with a bin"""
        return self.getBin(bid).scoreProfile(self.PM.kmerNormPC1[rowIndex], self.PM.transformedCP[rowIndex])

    def measureBinVariance(self, mode='kmer', makeKillList=False, tolerance=1.0, verbose=False):
        """Get the stats on M's across all bins

        If specified, will return a list of all bins which
        fall outside of the average M profile
        """
        Ms = {}
        Ss = {}
        Rs = {}
        for bid in self.getBids():
            if(mode == 'kmer'):
                (Ms[bid], Ss[bid], Rs[bid]) = self.bins[bid].getInnerVariance(self.PM.kmerNormPC1)
            elif(mode == 'cov'):
                (Ms[bid], Ss[bid], Rs[bid]) = self.bins[bid].getInnerVariance(self.PM.transformedCP, mode="cov")

        # find the mean and stdev
        if(not makeKillList):
            return (np_mean(np_array(Ms.values())), np_std(np_array(Ms.values())), np_median(np_array(Ss.values())), np_std(np_array(Ss.values())))

        else:
            cutoff = np_mean(np_array(Ms.values())) + tolerance * np_std(np_array(Ms.values()))
            kill_list = []
            for bid in Ms:
                if(Ms[bid] > cutoff):
                    kill_list.append(bid)
            return (kill_list, cutoff)

    def analyseBinKVariance(self, outlierTrim=0.1, plot=False):
        """Measure within and between bin variance of kmer sigs

        return a list of potentially confounding kmer indices
        """
        print "    Measuring kmer type variances"
        means = np_array([])
        stdevs = np_array([])
        bids = np_array([])

        # work out the mean and stdev for the kmer sigs for each bin
        for bid in self.getBids():
            bkworking = np_array([])
            for row_index in self.bins[bid].rowIndices:
                bkworking = np_append(bkworking, self.PM.kmerSigs[row_index])
            bkworking = np_reshape(bkworking, (self.bins[bid].binSize, np_size(self.PM.kmerSigs[0])))
            bids = np_append(bids, [bid])
            means = np_append(means, np_mean(bkworking, axis=0))
            stdevs = np_append(stdevs, np_std(bkworking, axis=0))

        means = np_reshape(means, (len(self.bins), np_size(self.PM.kmerSigs[0])))
        stdevs = np_reshape(stdevs, (len(self.bins), np_size(self.PM.kmerSigs[0])))

        # now work out the between and within core variances
        between = np_std(means, axis=0)
        within = np_median(stdevs, axis=0)

        B = np_arange(0, np_size(self.PM.kmerSigs[0]), 1)
        names = self.PM.getMerColNames().split(',')

        # we'd like to find the indices of the worst 10% for each type so we can ignore them
        # specifically, we'd like to remove the least variable between core kms and the
        # most variable within core kms.
        sort_between_indices = np_argsort(between)
        sort_within_indices = np_argsort(within)[::-1]
        number_to_trim = int(outlierTrim* float(np_size(self.PM.kmerSigs[0])))

        return_indices =[]
        for i in range(0,number_to_trim):
            if(sort_between_indices[i] not in return_indices):
                return_indices.append(sort_between_indices[i])
            if(sort_within_indices[i] not in return_indices):
                return_indices.append(sort_within_indices[i])

        if(plot):
            print "BETWEEN"
            for i in range(0,number_to_trim):
                print names[sort_between_indices[i]]
            print "WITHIN"
            for i in range(0,number_to_trim):
                print names[sort_within_indices[i]]

            plt.figure(1)
            plt.subplot(211)
            plt.plot(B, between, 'r--', B, within, 'b--')
            plt.xticks(B, names, rotation=90)
            plt.grid()
            plt.subplot(212)
            ratio = between/within
            plt.plot(B, ratio, 'r--')
            plt.xticks(B, names, rotation=90)
            plt.grid()
            plt.show()

        return return_indices

#------------------------------------------------------------------------------
# IO and IMAGE RENDERING

    def printBins(self, outFormat, fileName=""):
        """Wrapper for print handles piping to file or stdout"""
        if("" != fileName):
            try:
                # redirect stdout to a file
                stdout = open(fileName, 'w')
                self.printInner(outFormat, stdout)
            except:
                print "Error diverting stout to file:", fileName, exc_info()[0]
                raise
        else:
            self.printInner(outFormat)

    def printInner(self, outFormat, stream=sys_stdout):
        """Print bin information to STDOUT"""
        # handle the headers first
        separator = "\t"
        if(outFormat == 'summary'):
            stream.write(separator.join(["#\"bid\"","\"Likely chimeric\"","\"totalBP\"","\"numCons\"","\"cMean\"","\"cStdev\"","\"GC Mean\"","\"GC Stdev\""])+"\n")
        elif(outFormat == 'minimal'):
            stream.write(separator.join(["#\"bid\"","\"cid\"","\"length\"","\"GC\""])+"\n")
        elif(outFormat == 'user'):
            header = ["\"bin id\"","\"Likely chimeric\"","\"length (bp)\"","\"# seqs\"","\"GC mean\"","\"GC std\""]
            for i in xrange(0, len(self.PM.covProfiles[0])):
                header.append("\"Coverage " + str(i+1) + " mean\"")
                header.append("\"Coverage " + str(i+1) + " std\"")
            stream.write(separator.join(header) + "\n")
        elif(outFormat == 'full'):
            pass
        else:
            print "Error: Unrecognised format:", outFormat
            return

        for bid in self.getBids():
            self.bins[bid].makeBinDist(self.PM.transformedCP, self.PM.averageCoverages, self.PM.kmerNormPC1,
                                        self.PM.kmerPCs, self.PM.contigGCs, self.PM.contigLengths)
            self.bins[bid].printBin(self.PM.contigNames, self.PM.covProfiles, self.PM.contigGCs,
                                    self.PM.contigLengths, self.PM.isLikelyChimeric,
                                    outFormat=outFormat, separator=separator, stream=stream)

    def plotProfileDistributions(self):
        """Plot the coverage and kmer distributions for each bin"""
        for bid in self.getBids():
            self.bins[bid].plotProfileDistributions(self.PM.transformedCP, self.PM.kmerSigs, fileName="PROFILE_"+str(bid))

    def plotSelectBins(self, bids, plotMers=False, fileName="", plotEllipsoid=False, ET=None):
        """Plot a selection of bids in a window"""
        if plotEllipsoid and ET == None:
            ET = EllipsoidTool()

        # we need to do some fancy-schmancy stuff at times!
        if plotMers:
            num_cols = 2
        else:
            num_cols = 1

        fig = plt.figure(figsize=(6.5*num_cols, 6.5))
        ax = fig.add_subplot(1,num_cols,1, projection='3d')
        for i, bid in enumerate(bids):
            self.bins[bid].plotOnAx(ax,
                           self.PM.transformedCP,
                           self.PM.contigGCs,
                           self.PM.contigLengths,
                           self.PM.colorMapGC,
                           self.PM.isLikelyChimeric,
                           ET=ET,
                           printID=True,
                           plotColorbar=(num_cols==1 and i==0)
                           )
        if plotMers:

            title = "Bin: %d : %d contigs : %s BP\n" % (bid, len(self.bins[bid].rowIndices), np_sum(self.PM.contigLengths[self.bins[bid].rowIndices]))
            title += "Coverage centroid: %d %d %d\n" % (np_mean(self.PM.transformedCP[self.bins[bid].rowIndices,0]),
                                                                        np_mean(self.PM.transformedCP[self.bins[bid].rowIndices,1]),
                                                                        np_mean(self.PM.transformedCP[self.bins[bid].rowIndices,2]))
            title += "GC: mean: %.4f stdev: %.4f\n" % (np_mean(self.PM.contigGCs[self.bins[bid].rowIndices]), np_std(self.PM.contigGCs[self.bins[bid].rowIndices]))

            if self.PM.isLikelyChimeric[bid]:
                title += "Likely Chimeric"

            ax.set_title(title)

            ax = fig.add_subplot(1, 2, 2)
            for i, bid in enumerate(bids):
                self.bins[bid].plotMersOnAx(ax,
                                            self.PM.kmerPCs[:,0],
                                            self.PM.kmerPCs[:,1],
                                            self.PM.contigGCs,
                                            self.PM.contigLengths,
                                            self.PM.colorMapGC,
                                            ET=ET,
                                            printID=True,
                                            plotColorbar=(i==0)
                                            )
            ax.set_title('PCA of k-mer signature')

        fig.set_size_inches(6*num_cols, 6)
        if(fileName != ""):
            try:
                plt.savefig(fileName,dpi=300)
            except:
                print "Error saving image:", fileName, exc_info()[0]
                raise
        else:
            try:
                plt.show()
            except:
                print "Error showing image:", exc_info()[0]
                raise

        plt.close(fig)
        del fig

    def plotMultipleBins(self, bins, untransformed=False, semi_untransformed=False, squash=False):
        """plot a bunch of bins, used mainly for debugging"""
        ET = EllipsoidTool()
        fig = plt.figure()

        if untransformed or semi_untransformed:
            coords = self.PM.covProfiles
            et = None
            pc = False
        else:
            coords = self.PM.transformedCP
            et = ET
            pc = True


        if squash:
            # mix all the points together
            # we need to work out how to shape the plots
            num_plots = len(bins)
            plot_rows = float(int(np_sqrt(num_plots)))
            plot_cols = np_ceil(float(num_plots)/plot_rows)
            plot_num = 1
            for bids in bins:
                ax = fig.add_subplot(plot_rows, plot_cols, plot_num, projection='3d')
                disp_vals = np_array([])
                disp_lens = np_array([])
                num_points = 0
                for bid in bids:
                    for row_index in self.bins[bid].rowIndices:
                        num_points += 1
                        disp_vals = np_append(disp_vals, coords[row_index])
                        disp_lens = np_append(disp_lens, np_sqrt(self.PM.contigLengths[row_index]))

                # reshape
                disp_vals = np_reshape(disp_vals, (num_points, 3))

                sc = ax.scatter(disp_vals[:,0], disp_vals[:,1], disp_vals[:,2], edgecolors='k', c=self.PM.contigGCs[self.bins[bid].rowIndices], cmap=self.PM.colorMapGC, s=disp_lens, marker='.')
                sc.set_edgecolors = sc.set_facecolors = lambda *args:None # disable depth transparency effect

                plot_num += 1
        else:
            # plot all separately
            # we need to work out how to shape the plots
            num_plots = len(bins) + 1
            plot_rows = float(int(np_sqrt(num_plots)))
            plot_cols = np_ceil(float(num_plots)/plot_rows)
            plot_num = 1
            ax = fig.add_subplot(plot_rows, plot_cols, plot_num, projection='3d')

            for bids in bins:
                for bid in bids:
                    self.bins[bid].plotOnAx(ax, coords, self.PM.contigGCs, self.PM.contigLengths, self.PM.colorMapGC, self.PM.isLikelyChimeric, ET=et, plotCentroid=pc)

            plot_num += 1
            if semi_untransformed:
                coords = self.PM.transformedCP
                et = ET
                pc = True

            for bids in bins:
                ax = fig.add_subplot(plot_rows, plot_cols, plot_num, projection='3d')
                plot_num += 1
                for bid in bids:
                    self.bins[bid].plotOnAx(ax, coords, self.PM.contigGCs, self.PM.contigLengths, self.PM.colorMapGC, self.PM.isLikelyChimeric, ET=et, plotCentroid=pc)

        try:
            plt.show()
        except:
            print "Error showing image:", exc_info()[0]
            raise

        plt.close(fig)
        del fig


    def plotBins(self, FNPrefix="BIN", sideBySide=False, folder='', plotEllipsoid=False, ET=None):
        """Make plots of all the bins"""
        if plotEllipsoid and ET == None:
            ET = EllipsoidTool()

        if folder != '':
            makeSurePathExists(folder)

        for bid in self.getBids():
            self.bins[bid].makeBinDist(self.PM.transformedCP, self.PM.averageCoverages, self.PM.kmerNormPC1, self.PM.kmerPCs, self.PM.contigGCs, self.PM.contigLengths)

        if(sideBySide):
            print "Plotting side by side"
            self.plotSideBySide(self.bins.keys(), tag=FNPrefix)
        else:
            print "Plotting bins"
            for bid in self.getBids():
                if folder != '':
                    self.bins[bid].plotBin(self.PM.transformedCP, self.PM.contigGCs, self.PM.kmerNormPC1,
                                            self.PM.contigLengths, self.PM.colorMapGC, self.PM.isLikelyChimeric[bid],
                                            fileName=osp_join(folder, FNPrefix+"_"+str(bid)), ET=ET)
                else:
                    self.bins[bid].plotBin(self.PM.transformedCP, self.PM.contigGCs, self.PM.kmerNormPC1,
                                              self.PM.contigLengths, self.PM.colorMapGC, self.PM.isLikelyChimeric[bid],
                                              FNPrefix+"_"+str(bid), ET=ET)

    def plotSideBySide(self, bids, fileName="", tag="", use_elipses=True):
        """Plot two bins side by side in 3d"""
        if use_elipses:
            ET = EllipsoidTool()
        else:
            ET = None
        fig = plt.figure()

        # get plot extents
        xMin = 1e6
        xMax = 0
        yMin = 1e6
        yMax = 0
        zMin = 1e6
        zMax = 0

        for bid in bids:
            x = self.PM.transformedCP[self.bins[bid].rowIndices,0]
            y = self.PM.transformedCP[self.bins[bid].rowIndices,1]
            z = self.PM.transformedCP[self.bins[bid].rowIndices,2]

            xMin = min(min(x), xMin)
            xMax = max(max(x), xMax)

            yMin = min(min(y), yMin)
            yMax = max(max(y), yMax)

            zMin = min(min(z), zMin)
            zMax = max(max(z), zMax)

        # we need to work out how to shape the plots
        num_plots = len(bids)
        plot_rows = float(int(np_sqrt(num_plots)))
        plot_cols = np_ceil(float(num_plots)/plot_rows)
        for plot_num, bid in enumerate(bids):
            title = self.bins[bid].plotOnFig(fig, plot_rows, plot_cols, plot_num+1,
                                              self.PM.transformedCP, self.PM.contigGCs, self.PM.contigLengths,
                                              self.PM.colorMapGC, self.PM.isLikelyChimeric[bid], ET=ET, fileName=fileName,
                                              plotColorbar=(plot_num == len(bids)-1), extents=[xMin, xMax, yMin, yMax, zMin, zMax])

            plt.title(title)
        if(fileName != ""):
            try:
                fig.set_size_inches(12,6)
                plt.savefig(fileName,dpi=300)
            except:
                print "Error saving image:", fileName, exc_info()[0]
                raise
        elif(show):
            try:
                plt.show()
            except:
                print "Error showing image:", exc_info()[0]
                raise
        plt.close(fig)
        del fig

    def plotStoitNames(self, ax):
        """Plot stoit names on an existing axes"""
        self.PM.plotStoitNames(ax)

    def plotBinIds(self, gc_range=None, ignoreRanges=False, showChimeric=False):
        """Render 3d image of core ids"""
        (bin_centroid_points, bin_centroid_colors, bin_centroid_gc, bids) = self.findCoreCentres(gc_range=gc_range,processChimeric=showChimeric)
        fig = plt.figure()
        ax = fig.gca(projection='3d')
        ax.set_xlabel('x coverage')
        ax.set_ylabel('y coverage')
        ax.set_zlabel('z coverage')

        outer_index = 0
        for bid in bids:
            ax.text(bin_centroid_points[outer_index,0],
                    bin_centroid_points[outer_index,1],
                    bin_centroid_points[outer_index,2],
                    str(int(bid)),
                    color=bin_centroid_colors[outer_index]
                    )
            outer_index += 1

        if ignoreRanges:
            mm = np_max(bin_centroid_points, axis=0)
            ax.set_xlim3d(0, mm[0])
            ax.set_ylim3d(0, mm[1])
            ax.set_zlim3d(0, mm[2])

        else:
            self.plotStoitNames(ax)
            ax.set_xlim3d(0, 1000)
            ax.set_ylim3d(0, 1000)
            ax.set_zlim3d(0, 1000)
        try:
            plt.show()
            plt.close(fig)
        except:
            print "Error showing image", exc_info()[0]
            raise
        del fig

    def plotBinPoints(self, ignoreRanges=False, plotColorbar=True, showChimeric=False):
        """Render the image for validating cores"""
        (bin_centroid_points, bin_centroid_colors, bin_centroid_gc, bids) = self.findCoreCentres(processChimeric=showChimeric)
        fig = plt.figure()
        ax = fig.add_subplot(111, projection='3d')
        print bin_centroid_gc
        sc = ax.scatter(bin_centroid_points[:,0], bin_centroid_points[:,1], bin_centroid_points[:,2], edgecolors='k', c=bin_centroid_gc, cmap=self.PM.colorMapGC, vmin=0.0, vmax=1.0)
        sc.set_edgecolors = sc.set_facecolors = lambda *args:None # disable depth transparency effect

        if plotColorbar:
            cbar = plt.colorbar(sc, shrink=0.5)
            cbar.ax.tick_params()
            cbar.ax.set_title("% GC", size=10)
            cbar.set_ticks([0.2, 0.3, 0.4, 0.5, 0.6, 0.7, 0.8])
            cbar.ax.set_ylim([0.15, 0.85])
            cbar.outline.set_ydata([0.15] * 2 + [0.85] * 4 + [0.15] * 3)

        ax.set_xlabel('x coverage')
        ax.set_ylabel('y coverage')
        ax.set_zlabel('z coverage')

        if not ignoreRanges:
            self.plotStoitNames(ax)
            ax.set_xlim3d(0, 1000)
            ax.set_ylim3d(0, 1000)
            ax.set_zlim3d(0, 1000)
        try:
            plt.show()
            plt.close(fig)
        except:
            print "Error showing image", exc_info()[0]
            raise
        del fig

    def plotTDist(self, scores, testPoint):
        """DEBUG: Plot the distribution of the NULL T disytribution"""
        B = np_arange(0, len(scores), 1)
        co_90 = [int(float(len(scores))*0.90)] * 100
        co_95 = [int(float(len(scores))*0.95)] * 100
        co_97 = [int(float(len(scores))*0.97)] * 100
        co_99 = [int(float(len(scores))*0.99)] * 100
        smin = np_min(scores)
        smax = np_max(scores)
        step = (smax-smin)/100
        LL = np_arange(smin, smax, step)

        fig = plt.figure()

        plt.plot(co_90, LL, 'g-')
        plt.plot(co_95, LL, 'g-')
        plt.plot(co_97, LL, 'g-')
        plt.plot(co_99, LL, 'g-')

        plt.plot(B, scores, 'r-')
        plt.plot(B, [testPoint]*len(scores), 'b-')
        plt.show()
        plt.close(fig)
        del fig

###############################################################################
###############################################################################
###############################################################################
<<<<<<< HEAD
=======
###############################################################################

class CenterFinder:
    """When a plain old mean won't cut it

    Uses a balloon hitting algorithm. Imagine walking along a "path",
    (through the array) hitting a balloon into the air each time you
    come across a value. Gravity is bringing the balloon down. If we plot
    the height of the ball vs array index then the highest the balloon
    reaches is the index in the center of the densest part of the array
    """
    def __init__(self): pass

    def findArrayCenter(self, vals, tag=None, decimals=2):
        """Find the center of the numpy array vals, return the index of the center"""
        # sort
        sorted_indices = np_argsort(vals)
        vals_sorted = vals[sorted_indices]

        # make a blocky version of it
        decimals = int(np_log10(len(vals)*2))
        block_val_counts = np_bincount([int(i) for i in np_around(vals, decimals=decimals)*(10**decimals)])

        height_array = np_zeros((len(block_val_counts)))
        fworking = np_zeros((len(block_val_counts)))
        rworking = np_zeros((len(block_val_counts)))

        # calculate forward and reverse heights
        height = 0
        index = 0
        for b in block_val_counts:
            height = np_max([0, height-1+b])
            height_array[index] = height
            fworking[index] = height
            index += 1

        height = 0
        index = len(height_array) - 1
        for b in block_val_counts[::-1]:
            height = np_max([0, height-1+b])
            height_array[index] += height
            rworking[index] = height
            index -= 1

        # take the highest point of the superposition
        densest_index = np_argmax(height_array)

        # find the central value and corresponding in
        centre_val = float(densest_index)/(10**decimals)
        lo_cv = centre_val - 0.05
        hi_cv = centre_val + 0.05
        findex = 0.
        for val in vals_sorted:
            if val > lo_cv:
                break
            findex += 1.
        rindex = len(vals) - 1
        while rindex >= 0:
            if vals_sorted[rindex] < hi_cv:
                break
            rindex -= 1
        ret_index = int((findex+rindex)/2.)

        if tag is not None:
            fig = plt.figure()
            XX = np_arange(len(block_val_counts))

            ax = plt.subplot(411)
            ax.plot(XX,fworking,"or-")

            ax = plt.subplot(412)
            ax.plot(XX,rworking,"ob-")

            ax = plt.subplot(413)
            ax.plot(XX,height_array,"og-")
            ax.plot(XX[densest_index],height_array[densest_index], "r*", markersize=15)

            ax = plt.subplot(414)
            XX = np_arange(len(vals))
            ax.plot(XX,vals_sorted,"oy-")
            centre_val = vals_sorted[ret_index]
            ax.plot(ret_index, centre_val, "r*", markersize=15)

            plt.xlabel(tag)

            plt.show()
            plt.close()
            del fig

        # ret_index refers to the sorted values
        # so we need to fix this...
        return sorted_indices[ret_index]

    def findArrayCentera(self, vals):
        """Find the center of the numpy array vals, return the index of the center"""
        # parameters
        delta = 0
        bounce_amount = 0.1
        height = 0
        last_val= 0

        working = np_array([])
        final_index = -1

        # sort and normalise between 0 -> 1
        sorted_indices = np_argsort(vals)
        vals_sorted = [vals[i] for i in sorted_indices]
        vals_sorted -= vals_sorted[0]
        if(vals_sorted[-1] != 0):
            vals_sorted /= vals_sorted[-1]

        #print vals_sorted

        # run through in one direction
        for val in vals_sorted:
            # calculate delta
            delta = val - last_val
            # reduce the current value according to the delta value
            height = self.reduceViaDelta(height, bounce_amount, delta)
            # bounce the ball up
            height += bounce_amount

            # store the height
            working = np_append(working, height)
            final_index += 1

            # save the last val
            last_val = val

        height = 0
        last_val = 0

        #print "===W==="
        #print working
        #print "===E==="

        # run through in the reverse direction
        vals_sorted = vals_sorted[::-1]
        for val in vals_sorted:
            if last_val == 0:
                delta = 0
            else:
                delta = last_val - val
            height = self.reduceViaDelta(height, bounce_amount, delta)
            height += bounce_amount
            # add to the old heights
            working[final_index] += height
            final_index -= 1
            last_val = val

        #print working
        #print "==EEE=="

        # find the original index!
        return sorted_indices[np_argmax(working)]

    def reduceViaDelta(self, height, bounce_amount, delta):
        """Reduce the height of the 'ball'"""
        perc = (delta / bounce_amount)**0.5
        if(perc > 1):
            #print height, delta, 1, " H: ", 0
            return 0
        #print height, delta, (1-perc), " H: ", (height * (1-perc))
        return height * (1-perc)

    def expandSelection(self, startIndex, vals, stdevCutoff=0.05, maxSpread=0.1, tag=None):
        """Expand a selection left and right from a staring index in a list of values

        Keep expanding unless the stdev of the values goes above the cutoff
        Return a list of indices into the original list
        """
        ret_list = [startIndex] # this is what we will give back
        start_val = vals[startIndex]
        value_store = [start_val]
        sorted_indices = np_argsort(vals)
        vals_sorted = vals[sorted_indices]
        max_index = len(vals) - 1
        sorted_index = np_where(sorted_indices==startIndex)[0][0]

        # set the upper and lower to point to the position
        # where the start resides
        lower_index = sorted_index
        upper_index = sorted_index
        do_lower = True
        do_upper = True
        if tag is not None:
            print "\n=======================================\n",vals

        while(do_lower or do_upper):
            if(do_lower):
                do_lower = False
                if(lower_index > 0):
                    try_val = vals[sorted_indices[lower_index - 1]]
                    if True:#(np_abs(try_val - start_val) < maxSpread):
                        try_array = value_store + [try_val]
                        if tag is not None:
                            print sorted_index, lower_index-1, sorted_indices[lower_index-1], try_val, start_val, np_abs(try_val - start_val), maxSpread,
                            print np_std(try_array), stdevCutoff
                        if(np_std(try_array) < stdevCutoff):
                            value_store = try_array
                            lower_index -= 1
                            ret_list.append(sorted_indices[lower_index])
                            do_lower = True
            if(do_upper):
                do_upper = False
                if(upper_index < max_index):
                    try_val = vals[sorted_indices[upper_index + 1]]
                    if True:#(np_abs(try_val - start_val) < maxSpread):
                        try_array = value_store + [try_val]
                        if tag is not None:
                            print sorted_index, upper_index+1, sorted_indices[upper_index+1], try_val, start_val, np_abs(try_val - start_val), maxSpread,
                            print np_std(try_array), stdevCutoff
                        if(np_std(try_array) < stdevCutoff):
                            value_store = try_array
                            upper_index += 1
                            ret_list.append(sorted_indices[upper_index])
                            do_upper = True

        if tag is not None:
            fig = plt.figure()
            XX = np_arange(len(vals))
            selected = np_arange(lower_index, upper_index+1)
            ax = plt.subplot(211)
            ax.plot(selected, vals_sorted[selected], "o-")
            ax.plot(XX,vals_sorted, 'b+')
            ax.plot(XX[sorted_index], vals[startIndex], "r*", markersize=15)
            plt.xlabel(tag)

            unsorted_selects = np_array([sorted_indices[i] for i in ret_list])
            ax = plt.subplot(212)
            ax.plot(XX,vals[sorted_indices], 'b+')
            ax.plot(XX[unsorted_selects], vals[unsorted_selects], "r*", markersize=15)

            plt.show()
            plt.close()
            del fig

        return sorted(ret_list)

###############################################################################
###############################################################################
###############################################################################
>>>>>>> 39eb0ead
###############################################################################<|MERGE_RESOLUTION|>--- conflicted
+++ resolved
@@ -1512,249 +1512,4 @@
 ###############################################################################
 ###############################################################################
 ###############################################################################
-<<<<<<< HEAD
-=======
-###############################################################################
-
-class CenterFinder:
-    """When a plain old mean won't cut it
-
-    Uses a balloon hitting algorithm. Imagine walking along a "path",
-    (through the array) hitting a balloon into the air each time you
-    come across a value. Gravity is bringing the balloon down. If we plot
-    the height of the ball vs array index then the highest the balloon
-    reaches is the index in the center of the densest part of the array
-    """
-    def __init__(self): pass
-
-    def findArrayCenter(self, vals, tag=None, decimals=2):
-        """Find the center of the numpy array vals, return the index of the center"""
-        # sort
-        sorted_indices = np_argsort(vals)
-        vals_sorted = vals[sorted_indices]
-
-        # make a blocky version of it
-        decimals = int(np_log10(len(vals)*2))
-        block_val_counts = np_bincount([int(i) for i in np_around(vals, decimals=decimals)*(10**decimals)])
-
-        height_array = np_zeros((len(block_val_counts)))
-        fworking = np_zeros((len(block_val_counts)))
-        rworking = np_zeros((len(block_val_counts)))
-
-        # calculate forward and reverse heights
-        height = 0
-        index = 0
-        for b in block_val_counts:
-            height = np_max([0, height-1+b])
-            height_array[index] = height
-            fworking[index] = height
-            index += 1
-
-        height = 0
-        index = len(height_array) - 1
-        for b in block_val_counts[::-1]:
-            height = np_max([0, height-1+b])
-            height_array[index] += height
-            rworking[index] = height
-            index -= 1
-
-        # take the highest point of the superposition
-        densest_index = np_argmax(height_array)
-
-        # find the central value and corresponding in
-        centre_val = float(densest_index)/(10**decimals)
-        lo_cv = centre_val - 0.05
-        hi_cv = centre_val + 0.05
-        findex = 0.
-        for val in vals_sorted:
-            if val > lo_cv:
-                break
-            findex += 1.
-        rindex = len(vals) - 1
-        while rindex >= 0:
-            if vals_sorted[rindex] < hi_cv:
-                break
-            rindex -= 1
-        ret_index = int((findex+rindex)/2.)
-
-        if tag is not None:
-            fig = plt.figure()
-            XX = np_arange(len(block_val_counts))
-
-            ax = plt.subplot(411)
-            ax.plot(XX,fworking,"or-")
-
-            ax = plt.subplot(412)
-            ax.plot(XX,rworking,"ob-")
-
-            ax = plt.subplot(413)
-            ax.plot(XX,height_array,"og-")
-            ax.plot(XX[densest_index],height_array[densest_index], "r*", markersize=15)
-
-            ax = plt.subplot(414)
-            XX = np_arange(len(vals))
-            ax.plot(XX,vals_sorted,"oy-")
-            centre_val = vals_sorted[ret_index]
-            ax.plot(ret_index, centre_val, "r*", markersize=15)
-
-            plt.xlabel(tag)
-
-            plt.show()
-            plt.close()
-            del fig
-
-        # ret_index refers to the sorted values
-        # so we need to fix this...
-        return sorted_indices[ret_index]
-
-    def findArrayCentera(self, vals):
-        """Find the center of the numpy array vals, return the index of the center"""
-        # parameters
-        delta = 0
-        bounce_amount = 0.1
-        height = 0
-        last_val= 0
-
-        working = np_array([])
-        final_index = -1
-
-        # sort and normalise between 0 -> 1
-        sorted_indices = np_argsort(vals)
-        vals_sorted = [vals[i] for i in sorted_indices]
-        vals_sorted -= vals_sorted[0]
-        if(vals_sorted[-1] != 0):
-            vals_sorted /= vals_sorted[-1]
-
-        #print vals_sorted
-
-        # run through in one direction
-        for val in vals_sorted:
-            # calculate delta
-            delta = val - last_val
-            # reduce the current value according to the delta value
-            height = self.reduceViaDelta(height, bounce_amount, delta)
-            # bounce the ball up
-            height += bounce_amount
-
-            # store the height
-            working = np_append(working, height)
-            final_index += 1
-
-            # save the last val
-            last_val = val
-
-        height = 0
-        last_val = 0
-
-        #print "===W==="
-        #print working
-        #print "===E==="
-
-        # run through in the reverse direction
-        vals_sorted = vals_sorted[::-1]
-        for val in vals_sorted:
-            if last_val == 0:
-                delta = 0
-            else:
-                delta = last_val - val
-            height = self.reduceViaDelta(height, bounce_amount, delta)
-            height += bounce_amount
-            # add to the old heights
-            working[final_index] += height
-            final_index -= 1
-            last_val = val
-
-        #print working
-        #print "==EEE=="
-
-        # find the original index!
-        return sorted_indices[np_argmax(working)]
-
-    def reduceViaDelta(self, height, bounce_amount, delta):
-        """Reduce the height of the 'ball'"""
-        perc = (delta / bounce_amount)**0.5
-        if(perc > 1):
-            #print height, delta, 1, " H: ", 0
-            return 0
-        #print height, delta, (1-perc), " H: ", (height * (1-perc))
-        return height * (1-perc)
-
-    def expandSelection(self, startIndex, vals, stdevCutoff=0.05, maxSpread=0.1, tag=None):
-        """Expand a selection left and right from a staring index in a list of values
-
-        Keep expanding unless the stdev of the values goes above the cutoff
-        Return a list of indices into the original list
-        """
-        ret_list = [startIndex] # this is what we will give back
-        start_val = vals[startIndex]
-        value_store = [start_val]
-        sorted_indices = np_argsort(vals)
-        vals_sorted = vals[sorted_indices]
-        max_index = len(vals) - 1
-        sorted_index = np_where(sorted_indices==startIndex)[0][0]
-
-        # set the upper and lower to point to the position
-        # where the start resides
-        lower_index = sorted_index
-        upper_index = sorted_index
-        do_lower = True
-        do_upper = True
-        if tag is not None:
-            print "\n=======================================\n",vals
-
-        while(do_lower or do_upper):
-            if(do_lower):
-                do_lower = False
-                if(lower_index > 0):
-                    try_val = vals[sorted_indices[lower_index - 1]]
-                    if True:#(np_abs(try_val - start_val) < maxSpread):
-                        try_array = value_store + [try_val]
-                        if tag is not None:
-                            print sorted_index, lower_index-1, sorted_indices[lower_index-1], try_val, start_val, np_abs(try_val - start_val), maxSpread,
-                            print np_std(try_array), stdevCutoff
-                        if(np_std(try_array) < stdevCutoff):
-                            value_store = try_array
-                            lower_index -= 1
-                            ret_list.append(sorted_indices[lower_index])
-                            do_lower = True
-            if(do_upper):
-                do_upper = False
-                if(upper_index < max_index):
-                    try_val = vals[sorted_indices[upper_index + 1]]
-                    if True:#(np_abs(try_val - start_val) < maxSpread):
-                        try_array = value_store + [try_val]
-                        if tag is not None:
-                            print sorted_index, upper_index+1, sorted_indices[upper_index+1], try_val, start_val, np_abs(try_val - start_val), maxSpread,
-                            print np_std(try_array), stdevCutoff
-                        if(np_std(try_array) < stdevCutoff):
-                            value_store = try_array
-                            upper_index += 1
-                            ret_list.append(sorted_indices[upper_index])
-                            do_upper = True
-
-        if tag is not None:
-            fig = plt.figure()
-            XX = np_arange(len(vals))
-            selected = np_arange(lower_index, upper_index+1)
-            ax = plt.subplot(211)
-            ax.plot(selected, vals_sorted[selected], "o-")
-            ax.plot(XX,vals_sorted, 'b+')
-            ax.plot(XX[sorted_index], vals[startIndex], "r*", markersize=15)
-            plt.xlabel(tag)
-
-            unsorted_selects = np_array([sorted_indices[i] for i in ret_list])
-            ax = plt.subplot(212)
-            ax.plot(XX,vals[sorted_indices], 'b+')
-            ax.plot(XX[unsorted_selects], vals[unsorted_selects], "r*", markersize=15)
-
-            plt.show()
-            plt.close()
-            del fig
-
-        return sorted(ret_list)
-
-###############################################################################
-###############################################################################
-###############################################################################
->>>>>>> 39eb0ead
 ###############################################################################