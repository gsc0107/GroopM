#!/usr/bin/env python
###############################################################################
#                                                                             #
#    data3.py                                                                 #
#                                                                             #
#    GroopM - Low level data management and file parsing                      #
#                                                                             #
#    Copyright (C) Michael Imelfort, Tim Lamberton                            #
#                                                                             #
###############################################################################
#                                                                             #
#          .d8888b.                                    888b     d888          #
#         d88P  Y88b                                   8888b   d8888          #
#         888    888                                   88888b.d88888          #
#         888        888d888 .d88b.   .d88b.  88888b.  888Y88888P888          #
#         888  88888 888P"  d88""88b d88""88b 888 "88b 888 Y888P 888          #
#         888    888 888    888  888 888  888 888  888 888  Y8P  888          #
#         Y88b  d88P 888    Y88..88P Y88..88P 888 d88P 888   "   888          #
#          "Y8888P88 888     "Y88P"   "Y88P"  88888P"  888       888          #
#                                             888                             #
#                                             888                             #
#                                             888                             #
#                                                                             #
###############################################################################
#                                                                             #
#    This program is free software: you can redistribute it and/or modify     #
#    it under the terms of the GNU General Public License as published by     #
#    the Free Software Foundation, either version 3 of the License, or        #
#    (at your option) any later version.                                      #
#                                                                             #
#    This program is distributed in the hope that it will be useful,          #
#    but WITHOUT ANY WARRANTY; without even the implied warranty of           #
#    MERCHANTABILITY or FITNESS FOR A PARTICULAR PURPOSE.  See the            #
#    GNU General Public License for more details.                             #
#                                                                             #
#    You should have received a copy of the GNU General Public License        #
#    along with this program. If not, see <http://www.gnu.org/licenses/>.     #
#                                                                             #
###############################################################################

__author__ = "Michael Imelfort, Tim Lamberton"
__copyright__ = "Copyright 2012-2016"
__credits__ = ["Michael Imelfort", "Tim Lamberton"]
__license__ = "GPL3"
__maintainer__ = "Tim Lamberton"
__email__ = "t.lamberton@uq.edu.au"

__current_GMDB_version__ = 6
__current_GMDS_version__ = 1

###############################################################################

import sys
import operator
from os.path import splitext as op_splitext, basename as op_basename
from string import maketrans as s_maketrans

import tables
import numpy as np
import numpy.linalg as np_linalg
import scipy.spatial.distance as sp_distance

# GroopM imports
from utils import CSVReader, FastaReader
import distance

# BamM imports
try:
    from bamm.bamParser import BamParser as BMBP
    from bamm.cWrapper import *
    from bamm.bamFile import BM_coverageType as BMCT
except ImportError:
    print """ERROR: There was an error importing BamM. This probably means that
BamM is not installed properly or not in your PYTHONPATH. Installation
instructions for BamM are located at:

    http://ecogenomics.github.io/BamM

If you're sure that BamM is installed (properly) then check your PYTHONPATH. If
you still encounter this error. Please lodge a bug report at:

    http://github.com/ecogenomics/BamM/issues

Exiting...
--------------------------------------------------------------------------------
"""
    sys.exit(-1)

np.seterr(all='raise')

# shut up pytables!
import warnings
warnings.filterwarnings('ignore', category=tables.NaturalNameWarning)

###############################################################################
###############################################################################
###############################################################################
###############################################################################
class DataManager:
    """Top level class for manipulating GroopM data

    Use this class for parsing in raw data into a hdf DB and
    for reading from and updating same DB

    NOTE: All tables are kept in the same order indexed by the contig ID except:
        -mappings and classification tables are indexed by the mapping ID
    """
    
    #Tables managed by this class are listed below:
    #
    #------------------------
    # PROFILES
    #group = '/profile'
    #------------------------
    # **Kmer Signature**
    #table = 'kms'
    kms_desc = lambda self, mers: [(mer, float) for mer in mers]
    #
    # **Kmer Vals**
    #table = 'kpca'                                                             # [DEL in version 6]
    #kpca_desc = lambda n: [('pc%d' % i, float) for i in range(n)]
    #
    # **Coverage profile**
    #table = 'coverage'
    coverage_desc = lambda self, cols: [(col, float) for col in cols]
    #
    # **Transformed coverage profile**
    #table = 'transCoverage'                                                    # [DEL in version 6]
    #transCoverage_desc = [('x', float), ('y', float), ('z', float)]
    #
    # **Coverage profile norms**
    #table = 'normCoverage'
    normCoverage_desc = [('normCov', float)]
    #     
    #------------------------
    # LINKS
    #group = '/links'
    #------------------------
    # ** Links **
    #table = 'links'
    links_desc = [('contig1', int),             # reference to index in meta/contigs
                  ('contig2', int),             # reference to index in meta/contigs
                  ('numReads', int),            # number of reads supporting this link
                  ('linkType', int),            # the type of the link (SS, SE, ES, EE)
                  ('gap', int)                  # the estimated gap between the contigs
                  ]
    #               
    #------------------------
    # MAPPINGS
    #group = '/mappings'                                                        # [NEW in verson 6]
    #------------------------
    # **Mappings***
    #table = 'mappings'
    mappings_desc = [('marker', int),              # marker name id
                     ('contig', int)               # reference to index in meta/contigs
                     ]
    #
    # **Mapping classifications***
    #table = 'classification'
    classification_desc = [('domain', int),        # taxon name id
                           ('phylum', int),
                           ('class', int),
                           ('order', int),
                           ('family', int),
                           ('genus', int),
                           ('species', int)
                           ]
    #              
    #------------------------
    # METADATA
    #group = '/meta'
    #------------------------
    # ** Metadata **
    #table = 'meta'
    meta_desc = [('stoitColNames', '|S512'),
                 ('numStoits', int),
                 ('merColNames', '|S4096'),
                 ('merSize', int),
                 ('numMers', int),
                 ('numCons', int),
                 ('numBins', int),
                 ('numMarkers', int),           # [NEW in version 6]
                 ('clustered', bool),           # set to true after clustering is complete
                 ('complete', bool),            # set to true after clustering finishing is complete
                 ('formatVersion', int)         # groopm file version
                 ]
    #
    # **PC variance**
    #table = 'kpca_variance'                                                    # [DEL in version 6]
    #kpca_variance = lambda n: [("pc%d_var" % i, float) for i in range(n)]
    #
    # ** Contigs **
    #table = 'contigs'
    contigs_desc = [('cid', '|S512'),
                    ('bid', int),
                    ('length', int),
                    ('gc', float)
                    ]
    #
    # ** Reachability **
    #table = 'reachability'                                                     # [NEW in version 6]
    reachability_desc = [('contig', int),
                         ('distance', float)
                         ]
    #
    # ** Bins **
    #table = 'bins'
    bins_desc = [('bid', int),
                 ('numMembers', int),
                 ('isLikelyChimeric', bool)
                 ]
    #
    # ** Markers **                                                             # [NEW in version 6]
    #table = 'markers'
    markers_desc = [('markerid', '|S512'),
                    ('numMappings', int)
                    ]
    #
    # ** Taxons **                                                              # [NEW in version 6]
    #table = 'taxons'
    taxons_desc = [('taxonid', '|S512')
                   ]
    #
    # **Transformed coverage corners**
    #table = 'transCoverageCorners'                                             # [DEL in version 6]
    #transCoverageCorners_desc = [('x', float), ('y', float), ('z', float)]
                             

#------------------------------------------------------------------------------
# DB CREATION / INITIALISATION

    def createDB(self, timer, bamFiles, contigsFile, markerFile, dbFileName, cutoff, kmerSize=4, force=False, threads=1):
        """Main wrapper for parsing all input files"""
        
        # make sure we're only overwriting existing DBs with the users consent
        try:
            with open(dbFileName) as f:
                if(not force):
                    user_option = self.promptOnOverwrite(dbFileName)
                    if(user_option != "Y"):
                        print "Operation cancelled"
                        return False
                    else:
                        print "Overwriting database",dbFileName
        except IOError as e:
            print "Creating new database", dbFileName

        # load all the passed vars
        kse = KmerSigEngine(kmerSize)
        cfe = ClassificationEngine()
        conParser = ContigParser()
        bamParser = BamParser()
        mapper = MappingParser()
        
        # create the db
        try:
            with tables.open_file(dbFileName, mode = "w", title = "GroopM") as h5file:
                # Create groups under "/" (root) for storing profile information and metadata
                profile_group = h5file.create_group("/", "profile", "Assembly profiles")
                meta_group = h5file.create_group("/", "meta", "Associated metadata")
                links_group = h5file.create_group("/", "links", "Paired read link information")
                mappings_group = h5file.create_group("/", "mappings", "Contig mappings")
                
                #------------------------
                # parse contigs
                #
                # Contig IDs are key. Any keys existing in other files but not in this file will be
                # ignored. Any missing keys in other files will be given the default profile value
                # (typically 0). Ironically, we don't store the CIDs here, these are saved one time
                # only in the bin table
                #
                # Before writing to the database we need to make sure that none of them have
                # 0 coverage @ all stoits.
                #------------------------
                import mimetypes
                GM_open = open
                try:
                    # handle gzipped files
                    mime = mimetypes.guess_type(contigsFile)
                    if mime[1] == 'gzip':
                        import gzip
                        GM_open = gzip.open
                except:
                    print "Error when guessing contig file mimetype"
                    raise
                with GM_open(contigsFile, "r") as f:
                    try:
                        (con_names, con_gcs, con_lengths, con_ksigs) = conParser.parse(f, cutoff, kse)
                        num_cons = len(con_names)
                    except:
                        print "Error parsing contigs"
                        raise

                #------------------------
                # parse bam files
                #------------------------
                cid_2_indices = dict(zip(con_names, range(num_cons)))
                (ordered_bamFiles, rowwise_links, cov_profiles) = bamParser.parse(bamFiles,
                                                                                  con_names,
                                                                                  cid_2_indices,
                                                                                  threads)
                tot_cov = [sum(profile) for profile in cov_profiles]
                good_indices = [i for (i, cov) in enumerate(tot_cov) if cov > 0]
                bad_indices = [i for i in range(num_cons) if i not in good_indices]

                if len(bad_indices) > 0:
                    # report the bad contigs to the user
                    # and strip them before writing to the DB
                    print "****************************************************************"
                    print " IMPORTANT! - there are %d contigs with 0 coverage" % len(bad_indices)
                    print " across all stoits. They will be ignored:"
                    print "****************************************************************"
                    for i in xrange(0, min(5, len(bad_indices))):
                        print con_names[bad_indices[i]]
                    if len(bad_indices) > 5:
                      print '(+ %d additional contigs)' % (len(bad_indices)-5)
                    print "****************************************************************"

                    con_names = con_names[good_indices]
                    con_lengths = con_lengths[good_indices]
                    con_gcs = con_gcs[good_indices]
                    cov_profiles = cov_profiles[good_indices]
                    con_ksigs = con_ksigs[good_indices]

                num_cons = len(good_indices)
                
                #------------------------
                # parse mapping files
                #------------------------
                with open(markerFile, "r") as f:
                    try:
                        (contig_indices, marker_indices, marker_names, marker_counts, tax_table, taxon_names) = mapper.parse(f, cid_2_indices, cfe)
                        num_mappings = len(contig_indices)
                        num_markers = len(marker_names)
                    except:
                        print "Error parsing mapping data"
                        raise
                
                #------------------------
                # write kmer sigs
                #------------------------
                # store the raw calculated kmer sigs in one table
                kms_data = np.array([tuple(i) for i in con_ksigs], dtype=self.kms_desc(kse.kmerCols))
                h5file.create_table(profile_group,
                                    'kms',
                                    kms_data,
                                    title='Kmer signatures',
                                    expectedrows=num_cons
                                    )

                #------------------------
                # write cov profiles
                #------------------------
                # build a table template based on the number of bamfiles we have
                # _get_bam_descriptor rips off the ".bam" part of bam filenames
                stoitColNames = np.array([_get_bam_descriptor(bf, i+1) for (i, bf) in enumerate(ordered_bamFiles)])
                coverage_data = np.array([tuple(i) for i in cov_profiles], dtype=self.coverage_desc(stoitColNames))
                h5file.create_table(profile_group,
                                    'coverage',
                                    coverage_data,
                                    title="Bam based coverage",
                                    expectedrows=num_cons
                                    )

                # normalised coverages
                norm_coverages = np.linalg.norm(cov_profiles, axis=1)
                normCoverages_data = np.array(norm_coverages, dtype=self.normCoverage_desc)
                h5file.create_table(profile_group,
                                    'normCoverage',
                                    normCoverages_data,
                                    title="Normalised coverage",
                                    expectedrows=num_cons
                                    )
                                    
                #------------------------
                # write mappings
                #------------------------
                mappings_data = np.array(zip(marker_indices, contig_indices), dtype=self.mappings_desc)
                h5file.create_table(mappings_group,
                                    "mappings",
                                    mappings_data,
                                    title="Marker mappings",
                                    expectedrows=num_mappings
                                    )
                    
                #------------------------
                # write classifications
                #------------------------
                classification_data = np.array([tuple(i) for i in tax_table], dtype=self.classification_desc)
                h5file.create_table(mappings_group,
                                    "classification",
                                    classification_data,
                                    title="Mapping classifications",
                                    expectedrows=num_mappings
                                    )
                                   
                #------------------------
                # contig links
                #------------------------
                # set table size according to the number of links returned from
                # the previous call
                links_data = np.array(rowwise_links, dtype=self.links_desc)
                h5file.create_table(links_group,
                                    'links',
                                    links_data,
                                    title="Contig Links",
                                    expectedrows=len(rowwise_links)
                                    )

                #------------------------
                # Add a table for the contigs
                #------------------------
                contigs_data = np.array(zip(con_names, [0]*num_cons, con_lengths, con_gcs),
                                        dtype=self.contigs_desc)
                h5file.create_table(meta_group,
                                    'contigs',
                                    contigs_data,
                                    title="Contig information",
                                    expectedrows=num_cons
                                    )

                #------------------------
                # Add a table for the bins
                #------------------------
                bins_data = np.array([], dtype=self.bins_desc)
                h5file.create_table(meta_group,
                                    'bins',
                                    bins_data,
                                    title="Bin information",
                                    expectedrows=1
                                    )
                                    
                #------------------------
                # Add a table for reachability info
                #------------------------
                reachability_data = np.array([], dtype=self.reachability_desc)
                h5file.create_table(meta_group,
                                    'reachability',
                                    reachability_data,
                                    title="Reachability information",
                                    expectedrows=1
                                    )
                                    
                #------------------------
                # Table for markers
                #------------------------    
                markers_data = np.array(zip(marker_names, marker_counts), dtype=self.markers_desc)
                h5file.create_table(meta_group,
                                    "markers",
                                    markers_data,
                                    title="Marker information",
                                    expectedrows=num_markers
                                    )
                
                #------------------------
                # Table for taxons
                #------------------------
                taxons_data = np.array([(i,) for i in taxon_names], dtype=self.taxons_desc)
                h5file.create_table(meta_group,
                                    "taxons",
                                    taxons_data,
                                    title="Taxon information",
                                    expectedrows=len(taxon_names)
                                    ) 
                                    
                #------------------------
                # Add metadata
                #------------------------
                meta_data = np.array([(",".join(stoitColNames),
                                       len(stoitColNames),
                                       ",".join(kse.kmerCols),
                                       kmerSize,
                                       len(kse.kmerCols),
                                       num_cons,
                                       0,
                                       num_markers,
                                       False,
                                       False,
                                       __current_GMDB_version__)],
                                     dtype=self.meta_desc)
                h5file.create_table(meta_group,
                                    'meta',
                                    meta_data,
                                    title="Descriptive data",
                                    expectedrows=1)
                    
                

        except:
            print "Error creating database:", dbFileName, sys.exc_info()[0]
            raise

        print "****************************************************************"
        print "Data loaded successfully!"
        print " ->",num_cons,"contigs"
        print " ->",len(stoitColNames),"BAM files"
        print "Written to: '"+dbFileName+"'"
        print "****************************************************************"
        print "    %s" % timer.getTimeStamp()

        # all good!
        return True

    def promptOnOverwrite(self, dbFileName, minimal=False):
        """Check that the user is ok with overwriting the db"""
        input_not_ok = True
        valid_responses = ['Y','N']
        vrs = ",".join([str.lower(str(x)) for x in valid_responses])
        while(input_not_ok):
            if(minimal):
                option = raw_input(" Overwrite? ("+vrs+") : ")
            else:

                option = raw_input(" ****WARNING**** Database: '"+dbFileName+"' exists.\n" \
                                   " If you continue you *WILL* delete any previous analyses!\n" \
                                   " Overwrite? ("+vrs+") : ")
            if(option.upper() in valid_responses):
                print "****************************************************************"
                return option.upper()
            else:
                print "Error, unrecognised choice '"+option.upper()+"'"
                minimal = True

#------------------------------------------------------------------------------
# DB Upgrade
        
    def checkAndUpgradeDB(self, dbFileName, timer, silent=False):
        """Check the DB and upgrade if necessary"""
        # get the DB format version
        this_DB_version = self.getGMDBFormat(dbFileName)
        if __current_GMDB_version__ == this_DB_version:
            if not silent:
                print "    GroopM DB version (%s) up to date" % this_DB_version
            return

        # now, if we get here then we need to do some work
        upgrade_tasks = {}
        upgrade_tasks[(0,1)] = self.upgradeDB_0_to_1
        upgrade_tasks[(1,2)] = self.upgradeDB_1_to_2
        upgrade_tasks[(2,3)] = self.upgradeDB_2_to_3
        upgrade_tasks[(3,4)] = self.upgradeDB_3_to_4
        upgrade_tasks[(4,5)] = self.upgradeDB_4_to_5
        upgrade_tasks[(5,6)] = self.upgradeDB_5_to_6

        # we need to apply upgrades in order!
        # keep applying the upgrades as long as we need to
        try:
            while this_DB_version < __current_GMDB_version__:
                task = (this_DB_version, this_DB_version+1)
                upgrade_tasks[task](dbFileName)
                this_DB_version += 1
        except:
            print "    Error upgrading database to version %d" % (this_DB_version+1)
            raise
            
        if not silent:
            print "    %s" % timer.getTimeStamp()

    def upgradeDB_0_to_1(self, dbFileName):
        """Upgrade a GM db from version 0 to version 1"""
        print "*******************************************************************************\n"
        print "              *** Upgrading GM DB from version 0 to version 1 ***"
        print ""
        print "                            please be patient..."
        print ""
        # the change in this version is that we'll be saving the first
        # two kmerSig PCA's in a separate table
        print "    Calculating and storing the kmerSig PCAs"

        # don't compute the PCA of the ksigs just store dummy data
        ksigs = self.getKmerSigs(dbFileName)
        pc_ksigs, sumvariance = _DB1_PCAKsigs(ksigs)
        num_cons = len(pc_ksigs)

        DB1_kpca_desc = [('pc1', float),
                         ('pc2', float)]
        with tables.open_file(dbFileName, mode='a', root_uep="/profile") as h5file:
            h5file.create_table("/",
                                'kpca',
                                np.array(pc_ksigs, dtype=DB1_kpca_desc),
                                title='Kmer signature PCAs',
                                expectedrows=num_cons
                                )
                     
        # update the formatVersion field and we're done
        DB1_meta_desc = [('stoitColNames', '|S512'),
                         ('numStoits', int),
                         ('merColNames', '|S4096'),
                         ('merSize', int),
                         ('numMers', int),
                         ('numCons', int),
                         ('numBins', int),
                         ('clustered', bool),
                         ('complete', bool),
                         ('formatVersion', int)
                         ]
        with tables.open_file(dbFileName, mode='a', root_uep="/meta") as h5file:
            meta = h5file.root.meta[0]        
        
            meta_data = (meta["stoitColNames"],
                         meta["numStoits"],
                         meta["merColNames"],
                         meta["merSize"],
                         meta["numMers"],
                         meta["numCons"],
                         meta["numBins"],
                         meta["clustered"],
                         meta["complete"],
                         1) # ensure formatVersion field exists
            meta = np.array([meta_data], dtype=DB1_meta_desc)
            try:
                h5file.remove_node("/", "tmp_meta")
            except:
                pass
            h5file.create_table("/",
                                "tmp_meta",
                                meta,
                                title="Descriptive data",
                                expectedrows=1)
            h5file.rename_node("/", "meta", "tmp_meta", overwrite=True)
        print "*******************************************************************************"

    def upgradeDB_1_to_2(self, dbFileName):
        """Upgrade a GM db from version 1 to version 2"""
        print "*******************************************************************************\n"
        print "              *** Upgrading GM DB from version 1 to version 2 ***"
        print ""
        print "                            please be patient..."
        print ""
        # the change in this version is that we'll be saving a variable number of kmerSig PCA's
        # and GC information for each contig
        print "    Calculating and storing the kmer signature PCAs"

        # grab any data needed from database before opening if for modification
        bin_ids = self.getBins(dbFileName)
        orig_con_names = self.getContigNames(dbFileName)

        # compute the PCA of the ksigs
        conParser = ContigParser()
        reader = FastaReader()
        ksigs = self.getKmerSigs(dbFileName)
        pc_ksigs, sumvariance = _DB1_PCAKsigs(ksigs)
        num_cons = len(pc_ksigs)
        DB2_kpca_desc = [('pc%d' % (i+1), float) for i in range(len(pc_ksigs[0]))]
        kpca_data = np.array(pc_ksigs, dtype=DB2_kpca_desc)
         
        # Add GC
        contigFile = raw_input('\nPlease specify fasta file containing the bam reference sequences: ')
        with open(contigFile, "r") as f:
            try:
                contigInfo = {}
                for cid,seq in reader.readFasta(f):
                    contigInfo[cid] = (len(seq), conParser.calculateGC(seq))

                # sort the contig names here once!
                con_names = np.array(sorted(contigInfo.keys()))

                # keep everything in order...
                con_gcs = np.array([contigInfo[cid][1] for cid in con_names])
                con_lengths = np.array([contigInfo[cid][0] for cid in con_names])
            except:
                print "Error parsing contigs"
                raise

        # remove any contigs not in the current DB (these were removed due to having zero coverage)
        good_indices = [i for i in range(len(orig_con_names)) if orig_con_names[i] in con_names]

        con_names = con_names[good_indices]
        con_lengths = con_lengths[good_indices]
        con_gcs = con_gcs[good_indices]
        bin_ids = bin_ids[good_indices]

        DB2_contigs_desc = [('cid', '|S512'),
                            ('bid', int),
                            ('length', int),
                            ('gc', int)]
        contigs_data = np.array([zip(con_names,
                                 bin_ids,
                                 con_lengths,
                                 con_gcs)],
                                dtype=DB2_contigs_desc)
        with tables.open_file(dbFileName, mode='a', root_uep="/") as h5file:
            profile_group = h5file.get_node('/', name='profile')
            try:
                h5file.remove_node(profile_group, 'tmp_kpca')
            except:
                pass
            h5file.create_table(profile_group,
                                'tmp_kpca',
                                kpca_data,
                                title='Kmer signature PCAs',
                                expectedrows=num_cons
                                )
            
            meta_group = h5file.get_node('/', name='meta')
            try:
                h5file.remove_node(meta_group, "tmp_contigs")
            except:
                pass
            h5file.createTable(meta_group,
                               "tmp_contigs",
                               contigs_data,
                               title='Contig information',
                               expectedrows=num_cons
                               )
                
            h5file.rename_node(profile_group, 'kpca', 'tmp_kpca', overwrite=True)
            h5file.rename_node(meta_group, 'contigs', 'tmp_contigs', overwrite=True)

        # update the formatVersion field and we're done
        with tables.open_file(dbFileName, mode='a', root_uep="/meta") as h5file:
            meta = h5file.root.meta.read()
            meta[0]["formatVersion"] = 2
            try:
                h5file.remove_node("/", "tmp_meta")
            except:
                pass
            h5file.create_table("/",
                                "tmp_meta",
                                meta,
                                title="Descriptive data",
                                expectedrows=1)
            h5file.rename_node("/", "meta", "tmp_meta", overwrite=True)
        print "*******************************************************************************"

    def upgradeDB_2_to_3(self, dbFileName):
        """Upgrade a GM db from version 2 to version 3"""
        print "*******************************************************************************\n"
        print "              *** Upgrading GM DB from version 2 to version 3 ***"
        print ""
        print "                            please be patient..."
        print ""
        # the change in this version is that we'll be saving the variance for each kmerSig PCA
        print "    Calculating and storing variance of kmer signature PCAs"

        # compute the PCA of the ksigs
        ksigs = self.getKmerSigs(dbFileName)
        pc_ksigs, sumvariance = _DB1_PCAKsigs(ksigs)

        # calcualte variance of each PC
        pc_var = [sumvariance[0]]
        for i in xrange(1, len(sumvariance)):
          pc_var.append(sumvariance[i]-sumvariance[i-1])
        pc_var = tuple(pc_var)

        DB3_kpca_variance_desc = [('pc%d_var' % (i+1), float) for i in range(len(pc_var))]
        kpca_variance_data = np.array([pc_var], dtype=DB3_kpca_variance_desc)

        with tables.open_file(dbFileName, mode='a', root_uep="/") as h5file:
            meta = h5file.get_node('/', name='meta')
            try:
                h5file.remove_node(meta, 'tmp_kpca_variance')
            except:
                pass

            h5file.create_table(meta,
                                'tmp_kpca_variance',
                                kpca_variance_data,
                                title='Variance of kmer signature PCAs',
                                expectedrows=1
                                )

            h5file.rename_node(meta, 'kpca_variance', 'tmp_kpca_variance', overwrite=True)

        # update the formatVersion field and we're done
        with tables.open_file(dbFileName, mode='a', root_uep="/meta") as h5file:
            meta = h5file.root.meta.read()
            meta[0]["formatVersion"] = 3
            try:
                h5file.remove_node("/", "tmp_meta")
            except:
                pass
            h5file.create_table("/",
                                "tmp_meta",
                                meta,
                                title="Descriptive data",
                                expectedrows=1)
            h5file.rename_node("/", "meta", "tmp_meta", overwrite=True)
        print "*******************************************************************************"

    def upgradeDB_3_to_4(self, dbFileName):
        """Upgrade a GM db from version 3 to version 4"""
        print "*******************************************************************************\n"
        print "              *** Upgrading GM DB from version 3 to version 4 ***"
        print ""
        print "                            please be patient..."
        print ""
        # the change in this version is that we'll be adding a chimeric flag for each bin
        print "    Adding chimeric flag for each bin."
        print "    !!! Groopm core must be run again for this flag to be properly set. !!!"

        # read existing data in 'bins' table
        with tables.open_file(dbFileName, mode='r') as h5file:
            all_rows = h5file.root.meta.bins.read()

        # write new table with chimeric flag set to False by default
        DB4_bin_desc = [('bid', int),
                        ('numMembers', int),
                        ('isLikelyChimeric', bool)]

        data = [(bid, num_members, False) for (bid, num_members) in all_rows]
        bin_data = np.array(data, dtype=DB4_bin_desc)

        with tables.open_file(dbFileName, mode='a', root_uep="/") as h5file:
            meta_group = h5file.get_node('/', name='meta')

            try:
                h5file.remove_node(meta_group, 'tmp_bins')
            except:
                pass
                
            h5file.create_table(meta_group,
                                'tmp_bins',
                                bin_data,
                                title="Bin information",
                                expectedrows=1
                                )

            h5file.rename_node(meta_group, 'bins', 'tmp_bins', overwrite=True)

        # update the formatVersion field and we're done
        
        with tables.open_file(dbFileName, mode='a', root_uep="/meta") as h5file:
            meta = h5file.root.meta.read()
            meta[0]["formatVersion"] = 4
            try:
                h5file.remove_node("/", "tmp_meta")
            except:
                pass
            h5file.create_table("/",
                                "tmp_meta",
                                meta,
                                title="Descriptive data",
                                expectedrows=1
                                )
                                
            h5file.rename_node("/", "meta", "tmp_meta", overwrite=True)
        print "*******************************************************************************"

    def upgradeDB_4_to_5(self, dbFileName):
        """Upgrade a GM db from version 4 to version 5"""
        print "*******************************************************************************\n"
        print "              *** Upgrading GM DB from version 4 to version 5 ***"
        print ""
        print "                            please be patient..."
        print ""
        # the change in this version is that we'll be saving the transformed coverage coords
        print "    Saving transformed coverage profiles"
        print "    You will not need to re-run parse or core due to this change"

        # we need to get the raw coverage profiles and the kmerPCA1 data
        raw_coverages = self.getCoverages(dbFileName)
        ksigs = self.getKmerSigs(dbFileName)
        pc_ksigs, sumvariance = _DB1_PCAKsigs(ksigs)
        kPCA_1 = pc_ksigs[:,0]
        norm_coverages = np.linalg.norm(raw_coverages, axis=1)

        CT = _DB4_CoverageTransformer(len(raw_coverages),
                                     self.getNumContigs(dbFileName),
                                     norm_coverages,
                                     kPCA_1,
                                     raw_coverages,
                                     self.getCovColNames(dbFileName))
        # now CT stores the transformed coverages and other important information
        # we will write this to the database
                                     
        # stoit col names may have been shuffled
        with tables.open_file(dbFileName, mode='r') as h5file:
            meta_data = h5file.root.meta.meta.read()
        meta_data[0]['stoitColNames'] = ",".join([str(i) for i in CT.stoitColNames])
        meta_data[0]['numStoits'] = CT.numStoits
        
        DB5_coverages_desc = [(col_name, float) for col_name in CT.stoitColNames]
        coverages_data = np.array(CT.covProfiles, dtype=DB5_coverages_desc)
        
        DB5_transCoverage_desc = [('x', float),
                                  ('y', float),
                                  ('z', float)]
        transCoverage_data = np.array(CT.transformedCP , dtype=DB5_transCoverage_desc)
        
        DB5_transCoverageCorners_desc = [('x', float),
                                         ('y', float),
                                         ('z', float)]
        transCoverageCorners_data = np.array(CT.corners, dtype=DB5_transCoverageCorners_desc)
                                         
        DB5_normCoverage_desc = [('normCov', float)]
        normCoverage_data = np.array(CT.normCoverages , dtype=DB5_normCoverage_desc)
        
        with tables.open_file(dbFileName, mode='a', root_uep="/") as h5file:
            meta_group = h5file.get_node('/', name='meta')
            profile_group = h5file.get_node('/', name='profile')

            # raw coverages - we may have reordered rows, so we should fix this now!
            try:
                h5file.remove_node(profile_group, 'tmp_coverages')
            except:
                pass
            
            h5file.create_table(profile_group,
                                'tmp_coverages',
                                coverages_data,
                                title="Bam based coverage",
                                expectedrows=CT.numContigs
                                )
                
            # transformed coverages 
            h5file.create_table(profile_group,
                                'transCoverage',
                                transCoverage_data,
                                title="Transformed coverage",
                                expectedrows=CT.numContigs
                                )

            # normalised coverages
            h5file.create_table(profile_group,
                                'normCoverage',
                                normCoverage_data,
                                title="Normalised coverage",
                                expectedrows=CT.numContigs
                                )

            # transformed coverage corners
            h5file.create_table(meta_group,
                                'transCoverageCorners',
                                transCoverageCorners_data,
                                title="Transformed coverage corners",
                                expectedrows=CT.numStoits
                                )
                               
            # metadata            
            try:
                h5file.remove_node(meta_group, 'tmp_meta')
            except:
                pass
            
            h5file.create_table(meta_group,
                                "tmp_meta",
                                meta_data,
                                title="Descriptive data",
                                expectedrows=1
                                )

                
            h5file.rename_node(profile_group, "coverage", "tmp_coverages", overwrite=True)
            h5file.rename_node(meta_group, "meta", "tmp_meta", overwrite=True)

        # update the formatVersion field and we're done
        with tables.open_file(dbFileName, mode='a', root_uep="/meta") as h5file:
            meta = h5file.root.meta.read()
            meta[0]["formatVersion"] = 5
            try:
                h5file.remove_node("/", "tmp_meta")
            except:
                pass
                
            h5file.create_table("/",
                                "tmp_meta",
                                meta,
                                title="Descriptive data",
                                expectedrows=1
                                )
                                
            h5file.rename_node("/", "meta", "tmp_meta", overwrite=True)
        print "*******************************************************************************"
        
    def upgradeDB_5_to_6(self, dbFileName):
        """Upgrade a GM db from version 5 to version 6"""
        print "*******************************************************************************\n"
        print "              *** Upgrading GM DB from version 5 to version 6 ***"
        print ""
        print "                            please be patient..."
        print ""
        # the changes in this version are as follows:
        #   delete profiles/kpca table
        #   delete profiles/tranCoverage table
        #   delete meta/kpca_variance table
        #   delete meta/transCoverageCorners table
        #   new group mappings
        #   new table mappings/mappings
        #   new table mappings/classification
        #   new table meta/markers
        #   new table meta/taxons
        #   new meta/meta table columns: 'numMarkers'
        print "    Saving coverage and kmer profile distances"
        print "    Re-run core to get better bins"

        cfe = ClassificationEngine()
        mapper = MappingParser()
        
        # contig distances
        cov_profiles = self.getCoverages(dbFileName)
        con_ksigs = self.getKmerSigs(dbFileName)
        con_lengths = self.getContigLengths(dbFileName)
        num_cons = len(con_lengths)
        
        # mappings
        con_names = self.getContigNames(dbFileName)
        cid2Indices = dict(zip(con_names, range(len(con_names))))
        
        markerFile = raw_input('\nPlease specify file containing contigs, mapped markers and taxonomies: ')
        with open(markerFile, 'r') as f:
            try:
                (contig_indices, marker_indices, marker_names, marker_counts, tax_table, taxon_names) = mapper.parse(f, cid2Indices, cfe)
                num_mappings = len(contig_indices)
                num_markers = len(marker_names)
            except:
                print "Error parsing mapping data"
                raise
                                         
        DB6_mappings_desc = self.mappings_desc
        mappings_data = np.array(zip(marker_indices, contig_indices), dtype=DB6_mappings_desc)
        
        DB6_classification_desc = self.classification_desc
        classification_data = np.array([tuple(i) for i in tax_table], dtype=DB6_classification_desc)
        
        DB6_reachability_desc = self.reachability_desc
        reachability_data = np.array([], dtype=DB6_reachability_desc)
        
        DB6_markers_desc = self.markers_desc
        markers_data = np.array(zip(marker_names, marker_counts), dtype=DB6_markers_desc)
        
        DB6_taxons_desc = self.taxons_desc
        taxons_data = np.array([taxon_names], dtype=DB6_taxons_desc)
            
        # metadata
        with tables.open_file(dbFileName, mode='r', root_uep="/") as h5file:
            meta = h5file.root.meta.meta[0]
        DB6_meta_desc = self.meta_desc
        meta_data = np.array([(
            meta['stoitColNames'],
            meta['numStoits'],
            meta['merColNames'],
            meta['merSize'],
            meta['numMers'],
            meta['numCons'],
            meta['numBins'],
            num_markers,
            meta['clustered'],
            meta['complete'],
            meta['formatVersion']
            )],
            dtype=DB6_meta_desc)
        
        with tables.open_file(dbFileName, mode='a', root_uep="/") as h5file:
            mappings_group = h5file.create_group("/", "mappings", "Contig mappings")
            meta_group = h5file.get_node("/", "meta")
            profile_group = h5file.get_node("/", "profile")
                
            # mappings
            h5file.create_table(mappings_group,
                                'mappings',
                                mappings_data,
                                title="Marker mappings",
                                expectedrows=num_mappings
                                )
                                
            # classifications
            h5file.create_table(mappings_group,
                                "classification",
                                classification_data,
                                title="Mapping classifications",
                                expectedrows=num_mappings
                                )
                                
                                    
            #reachability
            h5file.create_table(meta_group,
                                'reachability',
                                reachability_data,
                                title="Reachability ordering",
                                expectedrows=1
                                )
                                
            # markers
            h5file.create_table(meta_group,
                                "markers",
                                markers_data,
                                title="Marker information",
                                expectedrows=num_markers
                                )
            
            # taxons
            h5file.create_table(meta_group,
                                "taxons",
                                taxons_data,
                                title="Taxon information",
                                expectedrows=len(taxon_names)
                                )
                                
            # update metadata
            try:
                h5file.remove_node(meta_group, "tmp_meta")
            except:
                pass
                
            h5file.create_table(meta_group,
                                "tmp_meta",
                                meta_data,
                                title="Descriptive data",
                                expectedrows=1
                                )
                                
            h5file.rename_node(meta_group, "meta", "tmp_meta", overwrite=True)
            
            # remove old tables
            h5file.remove_node(profile_group, "kpca")
            h5file.remove_node(profile_group, "transCoverage")
            
            h5file.remove_node(meta_group, "kpca_variance")
            h5file.remove_node(meta_group, "transCoverageCorners")
            
        # update the formatVersion field and we're done
        
        with tables.open_file(dbFileName, mode='a', root_uep="/meta") as h5file:
            meta = h5file.root.meta.read()
            meta[0]["formatVersion"] = 6
            try:
                h5file.remove_node("/", "tmp_meta")
            except:
                pass
                
            h5file.create_table("/",
                                "tmp_meta",
                                meta,
                                title="Descriptive data",
                                expectedrows=1
                                )
                                
            h5file.rename_node("/", "meta", "tmp_meta", overwrite=True)
        print "*******************************************************************************"

#------------------------------------------------------------------------------
# GET TABLES - GENERIC
            
    def iterrows(self, table, rows):
        """iterate selected rows of table"""
        if(len(rows) != 0):
            return (table[x] for x in rows)
        else:
            return (x.fetch_all_fields() for x in table)
            
#------------------------------------------------------------------------------
# GET TABLES - PROFILES

    def getKmerSigs(self, dbFileName, indices=[]):
        """Load columns from kmer sig profile"""
        with tables.open_file(dbFileName, 'r', root_uep='/profile') as h5file:
            return np.array([list(x) for x in self.iterrows(h5file.root.kms, indices)])
        
    def getCoverages(self, dbFileName, indices=[]):
        """Load columns from coverage profile"""
        with tables.open_file(dbFileName, 'r', root_uep='/profile') as h5file:
            return np.array([list(x) for x in self.iterrows(h5file.root.coverage, indices)])
        
    def getNormCoverages(self, dbFileName, indices=[]):
        """Load columns for coverage norms"""
        with tables.open_file(dbFileName, 'r', root_uep='/profile') as h5file:
            return np.array([list(x) for x in self.iterrows(h5file.root.normCoverage, indices)])

#------------------------------------------------------------------------------
# GET TABLES - MAPPINGS

    def getMappingContigs(self, dbFileName):
        """Load mapping contig indices"""
        with tables.open_file(dbFileName, "r", root_uep="/mappings") as h5file:
            return np.array([x for x in h5file.root.mappings.cols.contig])
            
    def getMappingMarkers(self, dbFileName):
        """Load mapping marker ids"""
        with tables.open_file(dbFileName, "r", root_uep="/mappings") as h5file:
            return np.array([x for x in h5file.root.mappings.cols.marker])
            
    def getClassification(self, dbFileName):
        """Load classification table"""
        with tables.open_file(dbFileName, "r", root_uep="/mappings") as h5file:
            return np.array([list(x.fetch_all_fields()) for x in h5file.root.classification])
           
#------------------------------------------------------------------------------
# GET LINKS

    def restoreLinks(self, dbFileName, indices=[]):
        """Restore the links hash for a given set of indices"""
        with tables.open_file(dbFileName, 'r', root_uep="/links") as h5file:
            full_record = [list(x) for x in h5file.links.where("contig1 >= 0")]
        if indices == []:
            # get all!
            indices = self.getConditionalIndices(dbFileName)

        links_hash = {}
        if full_record != []:
            for record in full_record:
                # make sure we have storage
                if record[0] in indices and record[1] in indices:
                    try:
                        links_hash[record[0]].append(record[1:])
                    except KeyError:
                        links_hash[record[0]] = [record[1:]]
        return links_hash
            
#------------------------------------------------------------------------------
# GET TABLES - CONTIGS

    def getConditionalIndices(self, dbFileName, condition):
        """return the indices into the db which meet the condition"""
        if('' == condition):
            condition = "cid != ''" # no condition breaks everything!
        with tables.open_file(dbFileName, 'r', root_uep="/meta") as h5file:
            return np.array([x.nrow for x in h5file.root.contigs.where(condition)])

    def getContigNames(self, dbFileName, indices=[]):
        """Load contig names"""
        with tables.open_file(dbFileName, 'r', root_uep="/meta") as h5file:
            return np.array([x["cid"] for x in self.iterrows(h5file.root.contigs,  indices)])
        
    def getBins(self, dbFileName, indices=[]):
        """Load bin assignments"""
        with tables.open_file(dbFileName, 'r', root_uep="/meta") as h5file:
            return np.array([x["bid"] for x in self.iterrows(h5file.root.contigs,  indices)])

    def getContigLengths(self, dbFileName, indices=[]):
        """Load contig lengths"""
        with tables.open_file(dbFileName, 'r', root_uep="/meta") as h5file:
            return np.array([x["length"] for x in self.iterrows(h5file.root.contigs,  indices)])

    def getContigGCs(self, dbFileName, indices=[]):
        """Load contig gcs"""
        with tables.open_file(dbFileName, 'r', root_uep="/meta") as h5file:
            return np.array([x["gc"] for x in self.iterrows(h5file.root.contigs,  indices)])
                            
#------------------------------------------------------------------------------
# GET TABLES - BINS
       
    def getBinStats(self, dbFileName):
        """Load data from bins table

        Returns a dict of type:
        { bid : numMembers }
        """
        with tables.open_file(dbFileName, 'r', root_uep="/meta") as h5file:
            return dict([(x["bid"], x["numMembers"]) for x in h5file.root.bins])
            
#------------------------------------------------------------------------------
# GET TABLES - REACHABILITY

    def getReachabilityOrder(self, dbFileName):
        """Load reachability data
        
        Returns a tuple: (ordered_indices, distances)
        """
        with tables.open_file(dbFileName, 'r', root_uep="/meta") as h5file:
            (indices, dists) = zip(*[(x["contig"], x["distance"]) for x in h5file.root.reachability])
        return (np.array(indices), np.array(dists))
        
#------------------------------------------------------------------------------
# GET TABLES - MARKERS

    def getMarkerNames(self, dbFileName):
        """Load marker names"""
        with tables.open_file(dbFileName, 'r', root_uep="/meta") as h5file:
            return np.array([x for x in h5file.root.markers.cols.markerid])
            
    def getMarkerStats(self, dbFileName):
        """Load data from markers table
        
        Returns a dict of type:
            { markerid: numMappings }
        """
        with tables.open_file(dbFileName, 'r', root_uep="/meta") as h5file:
            return dict([(x["markerid"], x["numMappings"]) for x in h5file.root.markers])

#------------------------------------------------------------------------------
# GET TABLES - TAXONS

    def getTaxonNames(self, dbFileName):
        """Load taxon names"""
        with tables.open_file(dbFileName, 'r', root_uep="/meta") as h5file:
            return np.array([x["taxonid"] for x in h5file.root.taxons])
            
#------------------------------------------------------------------------------
# GET METADATA

    def _getMeta(self, dbFileName):
        """return the metadata table as a structured array"""
        with tables.open_file(dbFileName, 'r', root_uep="/meta") as h5file:
            return h5file.root.meta[0]

    def getGMDBFormat(self, dbFileName):
        """return the format version of this GM file"""
        # this guy needs to be a bit different to the other meta methods
        # becuase earlier versions of GM didn't include a format parameter
        try:
            this_DB_version = self._getMeta(dbFileName)['formatVersion']
        except IndexError:
            # this happens when an oldskool formatless DB is loaded
            this_DB_version = 0
        return this_DB_version

    def getNumStoits(self, dbFileName):
        """return the value of numStoits in the metadata tables"""
        return self._getMeta(dbFileName)['numStoits']

    def getMerColNames(self, dbFileName):
        """return the value of merColNames in the metadata tables"""
        return self._getMeta(dbFileName)['merColNames']

    def getMerSize(self, dbFileName):
        """return the value of merSize in the metadata tables"""
        return self._getMeta(dbFileName)['merSize']

    def getNumMers(self, dbFileName):
        """return the value of numMers in the metadata tables"""
        return self._getMeta(dbFileName)['numMers']

    def getNumContigs(self, dbFileName):
        """return the value of numCons in the metadata tables"""
        return self._getMeta(dbFileName)['numCons']

    def getNumBins(self, dbFileName):
        """return the value of numBins in the metadata tables"""
        return self._getMeta(dbFileName)['numBins']

    def getCovColNames(self, dbFileName):
        """return the value of stoitColNames in the metadata tables"""
        return self._getMeta(dbFileName)['stoitColNames']

    def isClustered(self, dbFileName):
        """Has this data set been clustered?"""
        return self._getMeta(dbFileName)['clustered']

    def isComplete(self, dbFileName):
        """Has this data set been *completely* clustered?"""
        return self._getMeta(dbFileName)['complete']
            
#------------------------------------------------------------------------------
#  SET OPERATIONS - UPDATE BINS  
        
    def setBinAssignments(self, dbFileName, updates={}, nuke=False):
        """Set per-contig bins

        updates is a dictionary which looks like:
        { tableRow : bid }
        """
        
        # get the contigs table image
        with tables.open_file(dbFileName, mode='r', root_uep='/meta') as h5file:
            if nuke:
                (con_names, con_lengths, con_gcs) = zip(*[(x["cid"], x["length"], x["gc"]) for x in h5file.root.contigs])
                num_cons = len(con_lengths)
                # clear all bin assignments
                bins = [0]*num_cons
            else:
                (con_names, bins, con_lengths, con_gcs) = zip(*[tuple(x) for x in h5file.root.contigs])
        
        # now apply the updates
        for tr in updates.keys():
            bins[tr] = updates[tr]

        # build the new contigs table image
        contigs_data = np.array(zip(con_names, bins, con_lengths, con_gcs),
                                dtype=self.contigs_desc)
        
        # build the new bins table image
        (bids, num_members) = np.unique(bins, return_counts=True)
        updates = [(bid, num_members, False) for (bid, num_members) in zip(bids, num_members)] #isLikelyChimeric is always false
        bins_data = np.array(updates, dtype=self.bins_desc)
        
        # update num bins metadata
        num_bins = len(bids) - int(0 in bids)
        meta = self._getMeta(dbFileName)
        meta['numBins'] = num_bins  
        if num_bins > 0:
            meta['clustered'] = True
        meta_data = np.array([meta], dtype=self.meta_desc)
                                
          
        # Let's do the update atomically... 
        with tables.open_file(dbFileName, mode='a', root_uep='/meta') as h5file:
            
            try:
                # get rid of any failed attempts
                h5file.remove_node('/', 'tmp_contigs')
            except:
                pass
            h5file.create_table('/',
                                'tmp_contigs',
                                contigs_data,
                                title="Contig information",
                                expectedrows=num_cons)
                
            # update bin table
            try:
                h5file.remove_node(meta_group, 'tmp_bins')
            except:
                pass

            h5file.create_table('/',
                                'tmp_bins',
                                bins_data,
                                title="Bin information",
                                expectedrows=len(bids))
                
            # update meta table
            try:
                h5file.remove_node(meta_group, 'tmp_meta')
            except:
                pass
                
            h5file.create_table('/',
                                'tmp_meta',
                                meta_data,
                                title="Descriptive data",
                                expectedrows=1)

            # rename the tmp tables to overwrite
            h5file.rename_node("/", 'contigs', 'tmp_contigs', overwrite=True)
            h5file.rename_node("/", 'bins', 'tmp_bins', overwrite=True)
            h5file.rename_node("/", 'meta', 'tmp_meta', overwrite=True)
            
    def nukeBins(self, dbFileName):
        """Reset all bin information, completely"""
        print "    Clearing all old bin information from",dbFileName
        self.setBinAssignments(dbFileName, updates={}, nuke=True)
        
#------------------------------------------------------------------------------
#  SET OPERATIONS - REACHABILITY
        
    def setReachabilityOrder(self, dbFileName, updates=[]):
        """Set per-contig reachability

        updates is a list of (contig, distance) pairs in reachability order
        """
        
        # build the new reachability table image
        reachability_data = np.array(updates,
                                     dtype=self.reachability_desc)
          
        # Update database 
        with tables.open_file(dbFileName, mode='a', root_uep='/meta') as h5file:
            
            try:
                # get rid of any failed attempts
                h5file.remove_node('/', 'tmp_reachability')
            except:
                pass
                
            h5file.create_table('/',
                                'tmp_reachability',
                                reachability_data,
                                title="Reachability ordering",
                                expectedrows=len(updates))

            # rename the tmp tables to overwrite
            h5file.rename_node("/", 'reachability', 'tmp_reachability', overwrite=True)

#------------------------------------------------------------------------------
# FILE / IO

    def dumpData(self, dbFileName, fields, outFile, separator, useHeaders):
        """Dump data to file"""
        header_strings = []
        data_arrays = []

        if fields == ['all']:
            fields = ['names', 'sizes', 'gc', 'bins', 'coverage', 'ncoverage', 'mers']

        num_fields = len(fields)
        data_converters = []

        try:
            for field in fields:
                if field == 'names':
                    header_strings.append('cid')
                    data_arrays.append(self.getContigNames(dbFileName))
                    data_converters.append(lambda x : x)

                elif field == 'sizes':
                    header_strings.append('size')
                    data_arrays.append(self.getContigLengths(dbFileName))
                    data_converters.append(lambda x : str(x))

                elif field == 'gc':
                    header_strings.append('GC%')
                    data_arrays.append(self.getContigGCs(dbFileName))
                    data_converters.append(lambda x : str(x))

                elif field == 'bins':
                    header_strings.append('bid')
                    data_arrays.append(self.getBins(dbFileName))
                    data_converters.append(lambda x : str(x))

                elif field == 'coverage':
                    stoits = self.getCovColNames(dbFileName).split(',')
                    for stoit in stoits:
                        header_strings.append(stoit)
                    data_arrays.append(self.getCoverages(dbFileName))
                    data_converters.append(lambda x : separator.join(["%0.4f" % i for i in x]))
                    
                elif field == 'ncoverage':
                    header_strings.append('normCoverage')
                    data_arrays.append(self.getNormCoverages(dbFileName))
                    data_converters.append(lambda x : separator.join(["%0.4f" % i for i in x]))

                elif field == 'mers':
                    mers = self.getMerColNames(dbFileName).split(',')
                    for mer in mers:
                        header_strings.append(mer)
                    data_arrays.append(self.getKmerSigs(dbFileName))
                    data_converters.append(lambda x : separator.join(["%0.4f" % i for i in x]))
        except:
            print "Error when reading DB:", dbFileName, sys.exc_info()[0]
            raise

        try:
            with open(outFile, 'w') as fh:
                if useHeaders:
                    header = separator.join(header_strings) + "\n"
                    fh.write(header)

                num_rows = len(data_arrays[0])
                for i in range(num_rows):
                    fh.write(data_converters[0](data_arrays[0][i]))
                    for j in range(1, num_fields):
                        fh.write(separator+data_converters[j](data_arrays[j][i]))
                    fh.write('\n')
        except:
            print "Error opening output file %s for writing" % outFile
            raise

      
#------------------------------------------------------------------------------
# Helpers          
def _get_bam_descriptor(fullPath, index_num):
    """AUX: Reduce a full path to just the file name minus extension"""
    return str(index_num) + '_' + op_splitext(op_basename(fullPath))[0]
    
def _DB1_PCAKsigs(ksigs):
    # stub pca calculation
    return (ksigs[:, :2], np.zeros(len(ksigs)))
    
class _DB4_CoverageTransformer:
    # stup coverage transformation
    def __init__(self,
                 numContigs,
                 numStoits,
                 normCoverages,
                 kmerNormPC1,
                 coverageProfiles,
                 stoitColNames,
                 scaleFactor=1000):
        self.numContigs = numContigs
        self.numStoits = numStoits
        self.normCoverages = normCoverages
        self.kmerNormPC1 = kmerNormPC1
        self.covProfiles = coverageProfiles
        self.stoitColNames = np.array(stoitColNames.split(','))
        self.indices = range(self.numContigs)
        self.scaleFactor = scaleFactor
        
        self.TCentre = None
        self.transformedCP = np.zeros((numContigs, 3))
        self.corners = np.zeros((numStoits, 3))
            
            
###############################################################################
###############################################################################
###############################################################################
###############################################################################

class ContigParser:
    """Main class for reading in and parsing contigs"""
    def parse(self, contigFile, cutoff, kse):
        """Do the heavy lifting of parsing"""
        print "Parsing contigs"
        contigInfo = {} # save everything here first so we can sort accordingly
        reader = FastaReader()
        for cid,seq in reader.readFasta(contigFile):
            if len(seq) >= cutoff:
                contigInfo[cid] = (kse.getKSig(seq.upper()), len(seq), self.calculateGC(seq))

        # sort the contig names here once!
        con_names = np.array(sorted(contigInfo.keys()))

        # keep everything in order...
        con_gcs = np.array([contigInfo[cid][2] for cid in con_names])
        con_lengths = np.array([contigInfo[cid][1] for cid in con_names])
        con_ksigs = np.array([contigInfo[cid][0] for cid in con_names])

        return (con_names, con_gcs, con_lengths, con_ksigs)

    def calculateGC(self, seq):
      """Calculate fraction of nucleotides that are G or C."""
      testSeq = seq.upper()
      gc = testSeq.count('G') + testSeq.count('C')
      at = testSeq.count('A') + testSeq.count('T')

      return float(gc) / (gc + at)

    def getWantedSeqs(self, contigFile, wanted, out_dict):
        """Do the heavy lifting of parsing"""
        print "Parsing contigs"
        reader = FastaReader()
        for cid,seq in reader.readFasta(contigFile):
            if(cid in wanted):
                out_dict[cid] = seq

        
###############################################################################
###############################################################################
###############################################################################
###############################################################################

class KmerSigEngine:
    """Simple class for determining kmer signatures"""
    
    compl = s_maketrans('ACGT', 'TGCA')
    
    def __init__(self, kLen=4):
        self.kLen = kLen
        (self.kmerCols, self.llDict) = self.makeKmerColNames(makeLL=True)
        self.numMers = len(self.kmerCols)

    def makeKmerColNames(self, makeLL=False):
        """Work out the range of kmers required based on kmer length

        returns a list of sorted kmers and optionally a llo dict
        """
        # build up the big list
        base_words = ("A","C","G","T")
        out_list = ["A","C","G","T"]
        for i in range(1,self.kLen):
            working_list = []
            for mer in out_list:
                for char in base_words:
                    working_list.append(mer+char)
            out_list = working_list

        # pare it down based on lexicographical ordering
        ret_list = []
        ll_dict = {}
        for mer in out_list:
            lmer = self.shiftLowLexi(mer)
            ll_dict[mer] = lmer
            if lmer not in ret_list:
                ret_list.append(lmer)
        if makeLL:
            return (sorted(ret_list), ll_dict)
        else:
            return sorted(ret_list)

    def getGC(self, seq):
        """Get the GC of a sequence"""
        Ns = seq.count('N') + seq.count('n')
        compl = s_maketrans('ACGTacgtnN', '0110011000')
        return sum([float(x) for x in list(seq.translate(compl))])/float(len(seq) - Ns)

    def shiftLowLexi(self, seq):
        """Return the lexicographically lowest form of this sequence"""
        # build a dictionary to know what letter to switch to
        rseq = seq.translate(self.compl)[::-1]
        if(seq < rseq):
            return seq
        return rseq

    def getKSig(self, seq):
        """Work out kmer signature for a nucleotide sequence

        returns a tuple of floats which is the kmer sig
        """
        # tmp storage
        sig = dict(zip(self.kmerCols, [0.0] * self.numMers))
        # the number fo kmers in this sequence
        num_mers = len(seq)-self.kLen+1
        for i in range(0,num_mers):
            try:
                sig[self.llDict[seq[i:i+self.kLen]]] += 1.0
            except KeyError:
                # typically due to an N in the sequence. Reduce the number of mers we've seen
                num_mers -= 1

        # normalise by length and return
        try:
            return tuple([sig[x] / num_mers for x in self.kmerCols])
        except ZeroDivisionError:
            print "***WARNING*** Sequence '%s' is not playing well with the kmer signature engine " % seq
            return tuple([0.0] * self.numMers)
        
            
###############################################################################
###############################################################################
###############################################################################
###############################################################################

class BamParser:
    """Parse multiple bam files and write the output to hdf5 """
    def parse(self, bamFiles, contigNames, cid2Indices, threads):
        """Parse multiple bam files and store the results in the main DB"""
        print "Parsing BAM files using %d threads" % threads

        BP = BMBP(BMCT(CT.P_MEAN_TRIMMED, 5, 5))
        BP.parseBams(bamFiles,
                     doLinks=False,
                     doCovs=True,
                     threads=threads,
                     verbose=True)

        # we need to make sure that the ordering of contig names is consistent
        # first we get a dict that connects a contig name to the index in
        # the coverages array
        con_name_lookup = dict(zip(BP.BFI.contigNames,
                                   range(len(BP.BFI.contigNames))))

        # Next we build the cov_sigs array by appending the coverage
        # profiles in the same order. We need to handle the case where
        # there is no applicable contig in the BamM-derived coverages
        cov_sigs = []
        for cid in contigNames:
            try:
                cov_sigs.append(tuple(BP.BFI.coverages[con_name_lookup[cid]]))
            except KeyError:
                # when a contig is missing from the BAM we just give it 0
                # coverage. It will be removed later with a warning then
                cov_sigs.append(tuple([0.]*len(bamFiles)))

        #######################################################################
        # LINKS ARE DISABLED UNTIL STOREM COMES ONLINE
        #######################################################################
        # transform the links into something a little easier to parse later
        rowwise_links = []
        if False:
            for cid in links:
                for link in links[cid]:
                    try:
                        rowwise_links.append((cid2Indices[cid],     # contig 1
                                              cid2Indices[link[0]], # contig 2
                                              int(link[1]),         # numReads
                                              int(link[2]),         # linkType
                                              int(link[3])          # gap
                                              ))
                    except KeyError:
                        pass

        return ([BP.BFI.bamFiles[i].fileName for i in range(len(bamFiles))],
                rowwise_links,
                np.array(cov_sigs))

    
###############################################################################
###############################################################################
###############################################################################
###############################################################################

class MappingParser:
    """Read a file of tab delimited contig names, marker names and optionally classifications."""
    def parse(self, fp, cid2Indices, cfe=None):
        """Do the heavy lifting of parsing"""
        print "Parsing mappings"
        contig_indices = []
        map_markers = []
        map_taxstrings = []
        
        reader = CSVReader()
        for l in reader.readCSV(fp, "\t"):
            try:
                contig_index = cid2Indices[l[0]]
            except:
                continue
            
            contig_indices.append(contig_index)
            map_markers.append(l[1])
            try:
                map_taxstrings.append(l[2])
            except IndexError:
                map_taxstrings.append("")
        
        (marker_names, marker_indices, marker_counts) = np.unique(map_markers, return_inverse=True, return_counts=True)
        (tax_table, taxon_names) = cfe.parse(map_taxstrings)
        return (contig_indices, marker_indices, marker_names, marker_counts, tax_table, taxon_names)
        
    def getWantedTaxstrings(self, fp, wanted, out_dict):
        """Do the heavy lifting of parsing"""
        print "Parsing mappings"
        reader = CSVReader()
        for l in reader.readCSV(fp, "\t"):
            cid = l[0]
            if (cid in wanted):
                try:
                    taxstring = l[2]
                except IndexError:
                    taxstring = ""
                out_dict[cid] = taxstring
        
                    
###############################################################################
###############################################################################
###############################################################################
###############################################################################

class ClassificationEngine:
    TAGS = ['d__', 'p__', 'c__', 'o__', 'f__', 'g__', 's__']
    
    def parse(self, taxstrings):
        """
        Parameters
        ----------
        taxstrings: sequence of strings
        
        Returns
        -------
        table: ndarray
            n-by-7 array where n is the number of mappings. `table[i]` contains
            indices into the `taxons` array corresponding to the taxon with the
            corresponding ranks for each column:
                0 - Domain
                1 - Phylum
                2 - Class
                3 - Order
                4 - Family
                5 - Genus
                6 - Species
        
        taxons: ndarray
            Array of taxonomic classification strings.
        """
        print "Parsing taxstrings"
        n = len(taxstrings)
        taxon_dict = { "": 1 }
        counter = 1
        table = np.zeros((n, len(self.TAGS)), dtype=int)
        for (i, s) in enumerate(taxstrings):
            for (j, rank) in enumerate(self.parse_taxstring(s)):
                try:
                    table[i, j] = taxon_dict[rank]
                except KeyError:
                    counter += 1
                    table[i, j] = counter
                    taxon_dict[rank] = counter
        
        taxons = np.concatenate(([""], taxon_dict.keys()))
        taxons[taxon_dict.values()] = taxons[1:].copy()
        
        return (table, taxons)
        
    def parse_taxstring(self, taxstring):
        fields = taxstring.split('; ')
        if fields[0]=="Root":
            fields = fields[1:]
        ranks = []
        for (string, prefix) in zip(fields, self.TAGS):
            try:
                if not string.startswith(prefix):
                    raise ValueError("Error parsing field: '%s'. Missing `%s` prefix." % (string, prefix))
                ranks.append(string[len(prefix):])
            except ValueError as e:
                print e, "Skipping remaining fields"
                break
        return ranks
        
    def getDistance(self, a, b):
        for (d, s, o) in zip(range(7, 0, -1), a, b):
            # 0 = untagged at current level (assume coherent with any tag)
            # 1 = empty tag at current level (assume incoherent with other empty and non-empty tags)
            if s==0 or o==0:
                break
            if s==1 or o==1 or s!=o:
                return d
        return 0
   
        
###############################################################################
###############################################################################
###############################################################################
###############################################################################

class DistanceManager:
    """Top level class for manipulating GroopM data

    Use this class for parsing in distance data into a hdf DB and
    for reading from and updating same DB

    NOTE: All tables are kept in the same order indexed by condensed index of pairs of contig ID pairs (see condensed_index in distance.py)
    """
    
    #Tables managed by this class are listed below:
    #
    #------------------------
    # PROFILE
    #group = '/profile'
    #------------------------
    # **Profile condensed distances***
    #table = 'distances'
    distances_desc = [('merDist', float),
                      ('covDist', float),
                      ('weight', float),
                      ('denDist', float)
                      ]
    #           
    #------------------------
    # METADATA
    #group = '/meta'
    #------------------------
    # ** Metadata **
    #table = 'meta'
    meta_desc = [('numCons', int),
                 ('formatVersion', int)         # distance store file version
                 ]
    #
    # ** Contigs **
    #table = 'contigs'
    contigs_desc = [('cid', '|S512'),
                    ('length', int)
                    ]       

#------------------------------------------------------------------------------
# DB CREATION / INITIALISATION

    def createDistanceStore(self, timer, dsFileName, dbFileName, indices, minSize, minPts):
        """Main wrapper for parsing all input files"""
        
        # load all the passed vars
        dm = DataManager()
        de = ProfileDistanceEngine()
        
        # create the db
        try:
            with tables.open_file(dsFileName, mode = "w", title = "GroopM distance store") as h5file:
                # Create groups under "/" (root) for storing profile information and metadata
                profile_group = h5file.create_group("/", "profile", "Assembly profiles")
                meta_group = h5file.create_group("/", "meta", "Associated metadata")
                
                num_cons = len(indices)
                con_names = dm.getContigNames(dbFileName, indices=indices)
                cov_profiles = dm.getCoverages(dbFileName, indices=indices)
                ksigs = dm.getKmerSigs(dbFileName, indices=indices)
                con_lengths = dm.getContigLengths(dbFileName, indices=indices)
                (cov_dists, kmer_dists, weights, den_dists) = de.makeDistances(cov_profiles,
                                                                               ksigs,
                                                                               con_lengths,
                                                                               minSize=minSize,
                                                                               minPts=minPts)
                                                                
                #------------------------
                # write profile distances
                #------------------------
                """Set contig pair distances"""
                distances_data = np.array(zip(cov_dists,
                                           kmer_dists,
                                           weights,
                                           den_dists,
                                           ),
                                          dtype=self.distances_desc)
                h5file.create_table(profile_group,
                                    "distances",
                                    distances_data,
                                    "Pairwise profile distances",
                                    expectedrows=len(cov_dists)
                                    )

                #------------------------
                # Add a table for the contigs
                #------------------------
                contigs_data = np.array(zip(con_names, con_lengths),
                                        dtype=self.contigs_desc)
                h5file.create_table(meta_group,
                                    'contigs',
                                     contigs_data,
                                     title="Contig information",
                                     expectedrows=num_cons
                                    )

                #------------------------
                # Add metadata
                #------------------------
                meta_data = np.array([(num_cons,
                                       __current_GMDS_version__)],
                                     dtype=self.meta_desc)
                h5file.create_table(meta_group,
                                    'meta',
                                    meta_data,
                                    title="Descriptive data",
                                    expectedrows=1)

        except:
            print "Error creating distance store:", dsFileName, sys.exc_info()[0]
            raise

        print "****************************************************************"
        print "Distances written to: '"+dsFileName+"'"
        print "****************************************************************"
        print "    %s" % timer.getTimeStamp()

        # all good!
        return True
            
#------------------------------------------------------------------------------
# GET TABLES - GENERIC
            
    def iterrows(self, table, rows):
        """iterate selected rows of table"""
        if(len(rows) != 0):
            return (table[x] for x in rows)
        else:
            return (x.fetch_all_fields() for x in table)
            
    def readrows(self, table, rows, field=None):
        if(len(rows) != 0):
            return table.read_coordinates(rows, field=field)
        else:
            return table.read(field=field)
            
#------------------------------------------------------------------------------
# GET TABLES - DISTANCES

    def getCoverageDistances(self, dsFileName, indices=[]):
        """Load pairwise coverage distances"""
        with tables.open_file(dsFileName, 'r', root_uep='/profile') as h5file:
            return self.readrows(h5file.root.distances, indices, "covDist")
            
    def getKmerDistances(self, dsFileName, indices=[]):
        """Load pairwise kmer distances"""
        with tables.open_file(dsFileName, 'r', root_uep="/profile") as h5file:
            return self.readrows(h5file.root.distances, indices, "merDist")
            
    def getWeights(self, dsFileName, indices=[]):
        """Load pairwise weights"""
        with tables.open_file(dsFileName, 'r', root_uep="/profile") as h5file:
            return self.readrows(h5file.root.distances, indices, "weight")
    
    @profile
    def getDensityDistances(self, dsFileName, indices=[]):
        """Load pairwise density distances"""
        with tables.open_file(dsFileName, 'r', root_uep="/profile") as h5file:
            return self.readrows(h5file.root.distances, indices, "denDist")
                         
#------------------------------------------------------------------------------
# GET TABLES - CONTIGS

    def getConditionalIndices(self, dsFileName, condition):
        """return the indices into the db which meet the condition"""
        if('' == condition):
            condition = "cid != ''" # no condition breaks everything!
        with tables.open_file(dsFileName, 'r', root_uep='/meta') as h5file:
            return np.array([x.nrow for x in h5file.root.contigs.where(condition)])
            
    def getContigIndices(self, dsFileName, indices=[]):
        """Load contig names"""
        with tables.open_file(dsFileName, 'r', root_uep='/meta') as h5file:
            return np.array([x["contig"] for x in self.iterrows(h5file.root.contigs, indices)])

    def getContigNames(self, dsFileName, indices=[]):
        """Load contig names"""
        with tables.open_file(dsFileName, 'r', root_uep='/meta') as h5file:
            return np.array([x["cid"] for x in self.iterrows(h5file.root.contigs, indices)])
            
#------------------------------------------------------------------------------
# GET METADATA

    def _getMeta(self, dbFileName):
        """return the metadata table as a structured array"""
        with tables.open_file(dbFileName, 'r', root_uep="/meta") as h5file:
            return h5file.root.meta[0]

    def getGMDSFormat(self, dbFileName):
        """return the format version of this distance store file"""
        return self._getMeta(dbFileName)['formatVersion']

    def getNumContigs(self, dbFileName):
        """return the value of numCons in the metadata tables"""
        return self._getMeta(dbFileName)['numCons']
        
#------------------------------------------------------------------------------
# FILE / IO

    def dumpData(self, dsFileName, fields, outFile, separator, useHeaders):
        """Dump data to file"""
        header_strings = []
        data_arrays = []

        if fields == ['all']:
            fields = ['contigs', 'coverage', 'kmer', 'weight', 'ddist']

        num_fields = len(fields)
        data_converters = []

        try:
            for field in fields:
                if field == 'contigs':
                    header_strings.append('cid1')
                    header_strings.append('cid2')
                    con_names = self.getContigNames(dsFileName)
                    (i1, i2) = distance.pairs(len(con_names))
                    data_arrays.append([con_names[i1], con_names[i2]])
                    data_converters.append(lambda x : separator.join([str(i) for i in x]))

                elif field == 'coverage':
                    header_strings.append('coverage')
                    data_arrays.append(self.getCoverageDistances(dsFileName))
                    data_converters.append(lambda x : separator.join(["%0.4f" % i for i in x]))

                elif field == 'kmer':
                    header_strings.append('kmer')
                    data_arrays.append(self.getKmerDistances(dsFileName))
                    data_converters.append(lambda x : separator.join(["%0.4f" % i  for i in x]))
                    
                elif field == 'weight':
                    header_strings.append('weight')
                    data_arrays.append(self.getWeights(dsFileName))
                    data_converters.append(lambda x : separator.join(["%0.4f" % i for i in x]))
                    
                elif field == 'ddist':
                    header_strings.append('denDist')
                    data_arrays.append(self.getDensityDistances(dsFileName))
                    data_converters.append(lambda x : separator.join(["%0.4f" % i for i in x]))
        except:
            print "Error when reading distance store:", dsFileName, sys.exc_info()[0]
            raise

        try:
            with open(outFile, 'w') as fh:
                if useHeaders:
                    header = separator.join(header_strings) + "\n"
                    fh.write(header)

                num_rows = len(data_arrays[0])
                for i in range(num_rows):
                    fh.write(data_converters[0](data_arrays[0][i]))
                    for j in range(1, num_fields):
                        fh.write(separator+data_converters[j](data_arrays[j][i]))
                    fh.write('\n')
        except:
            print "Error opening output file %s for writing" % outFile
            raise
            
    
###############################################################################
###############################################################################
###############################################################################
############################################################################### 
<<<<<<< HEAD
            
class ProfileDistanceEngine:
    """Simple class for computing profile feature distances"""
    
    @profile
    def makeDistances(self, covProfiles, kmerSigs, contigLengths, minSize, minPts, silent=False):

        if(not silent):
            print "    Computing pairwise contig distances"
        features = (covProfiles, kmerSigs)
        raw_distances = np.array([sp_distance.pdist(X, metric="euclidean") for X in features])
        weights = sp_distance.pdist(contigLengths[:, None], operator.mul)
        scale_factor = 1. / weights.sum()
        scaled_ranks = distance.argrank(raw_distances, weights=weights, axis=1) * scale_factor
        
        if not silent:
            print "    Reticulating splines"
        rank_norms = np_linalg.norm(scaled_ranks, axis=0)
        if minSize is None:
            minWt = None
        else:
            minWt = (minSize - contigLengths) * contigLengths
        den_dist = distance.density_distance(rank_norms, weights=weights, minWt=minWt, minPts=minPts)
        
        return (scaled_ranks[0], scaled_ranks[1], weights, den_dist)
=======

>>>>>>> 942f3f49
                

###############################################################################
###############################################################################
###############################################################################
###############################################################################

<|MERGE_RESOLUTION|>--- conflicted
+++ resolved
@@ -2130,44 +2130,9 @@
             print "Error opening output file %s for writing" % outFile
             raise
             
-    
-###############################################################################
-###############################################################################
-###############################################################################
-############################################################################### 
-<<<<<<< HEAD
-            
-class ProfileDistanceEngine:
-    """Simple class for computing profile feature distances"""
-    
-    @profile
-    def makeDistances(self, covProfiles, kmerSigs, contigLengths, minSize, minPts, silent=False):
-
-        if(not silent):
-            print "    Computing pairwise contig distances"
-        features = (covProfiles, kmerSigs)
-        raw_distances = np.array([sp_distance.pdist(X, metric="euclidean") for X in features])
-        weights = sp_distance.pdist(contigLengths[:, None], operator.mul)
-        scale_factor = 1. / weights.sum()
-        scaled_ranks = distance.argrank(raw_distances, weights=weights, axis=1) * scale_factor
-        
-        if not silent:
-            print "    Reticulating splines"
-        rank_norms = np_linalg.norm(scaled_ranks, axis=0)
-        if minSize is None:
-            minWt = None
-        else:
-            minWt = (minSize - contigLengths) * contigLengths
-        den_dist = distance.density_distance(rank_norms, weights=weights, minWt=minWt, minPts=minPts)
-        
-        return (scaled_ranks[0], scaled_ranks[1], weights, den_dist)
-=======
-
->>>>>>> 942f3f49
-                
-
-###############################################################################
-###############################################################################
-###############################################################################
-###############################################################################
-
+
+###############################################################################
+###############################################################################
+###############################################################################
+###############################################################################
+
