#!/usr/bin/env python
###############################################################################
#                                                                             #
#    bin.py                                                                   #
#                                                                             #
#    Bins Bins Bins                                                           #
#                                                                             #
#    Copyright (C) Michael Imelfort                                           #
#                                                                             #
###############################################################################
#                                                                             #
#          .d8888b.                                    888b     d888          #
#         d88P  Y88b                                   8888b   d8888          #
#         888    888                                   88888b.d88888          #
#         888        888d888 .d88b.   .d88b.  88888b.  888Y88888P888          #
#         888  88888 888P"  d88""88b d88""88b 888 "88b 888 Y888P 888          #
#         888    888 888    888  888 888  888 888  888 888  Y8P  888          #
#         Y88b  d88P 888    Y88..88P Y88..88P 888 d88P 888   "   888          #
#          "Y8888P88 888     "Y88P"   "Y88P"  88888P"  888       888          #
#                                             888                             #
#                                             888                             #
#                                             888                             #
#                                                                             #
###############################################################################
#                                                                             #
#    This program is free software: you can redistribute it and/or modify     #
#    it under the terms of the GNU General Public License as published by     #
#    the Free Software Foundation, either version 3 of the License, or        #
#    (at your option) any later version.                                      #
#                                                                             #
#    This program is distributed in the hope that it will be useful,          #
#    but WITHOUT ANY WARRANTY; without even the implied warranty of           #
#    MERCHANTABILITY or FITNESS FOR A PARTICULAR PURPOSE.  See the            #
#    GNU General Public License for more details.                             #
#                                                                             #
#    You should have received a copy of the GNU General Public License        #
#    along with this program. If not, see <http://www.gnu.org/licenses/>.     #
#                                                                             #
###############################################################################

__author__ = "Michael Imelfort"
__copyright__ = "Copyright 2012"
__credits__ = ["Michael Imelfort"]
__license__ = "GPL3"
__version__ = "0.2.1"
__maintainer__ = "Michael Imelfort"
__email__ = "mike@mikeimelfort.com"
__status__ = "Alpha"

###############################################################################

import sys
import math
import colorsys
import random

import matplotlib as mpl
import matplotlib.pyplot as plt
from mpl_toolkits.mplot3d import axes3d, Axes3D
from pylab import plot,subplot,axis,stem,show,figure

import numpy as np
#import scipy.ndimage as ndi
import scipy.spatial.distance as ssdist
from scipy.stats import kstest

import time

from ellipsoid import EllipsoidTool

np.seterr(all='raise')

###############################################################################
###############################################################################
###############################################################################
###############################################################################

class Bin:
    """Class for managing collections of contigs

    To (perhaps) simplify things think of a "bin" as an row_index into the
    column names array. The ClusterBlob has a list of bins which it can
    update etc...
    """
    def __init__(self, rowIndices, id, upperCov, covtol=2, mertol=2):
        self.id = id
        self.rowIndices = rowIndices             # all the indices belonging to this bin
        self.binSize = self.rowIndices.shape[0]
        self.upperCov = upperCov
        self.totalBP = 0

        self.covTolerance = covtol
        self.kValTolerance = mertol

        # COVERAGE (3D COVERAGE VALUES)
        self.covMeans = np.zeros((3))
        self.covStdevs = np.zeros((3))
        self.covLowerLimits = np.zeros((3)) # lower and upper limits based on tolerance
        self.covUpperLimits = np.zeros((3))

        # AVERAGE COVERAGE
        self.cValMean = 0.0
        self.cValStdev = 0.0
        self.cValUpperLimit = 0.0
        self.cValLowerLimit = 0.0

        # KMER VALUES (1ST AXIS IN PCA)
        self.kValMean = 0.0
        self.kValStdev = 0.0
        self.kValUpperLimit = 0.0
        self.kValLowerLimit = 0.0

        # contig lengths
        self.lengthMean = 0.0
        self.lengthStd = 0.0

#------------------------------------------------------------------------------
# Tools used for comparing / condensing

    def __cmp__(self, alien):
        """Sort bins based on the normalized first PC of kmer signatures."""
        if self.kValMean < alien.kValMean:
            return -1
        elif self.kValMean == alien.kValMean:
            return 0
        else:
            return 1

#------------------------------------------------------------------------------
# Grow and shrink

    def consume(self, transformedCP, averageCoverages, kmerNormPC1, contigLengths, deadBin, verbose=False):
        """Combine the contigs of another bin with this one"""
        # consume all the other bins rowIndices
        if(verbose):
            print "    BIN:",deadBin.id,"will be consumed by BIN:",self.id
        self.rowIndices = np.concatenate([self.rowIndices, deadBin.rowIndices])
        self.binSize  = self.rowIndices.shape[0]

        # fix the stats on our bin
        self.makeBinDist(transformedCP, averageCoverages, kmerNormPC1, contigLengths)

    def scoreProfile(self, kmerVal, transformedCP):
        """Determine how similar this profile is to the bin distribution

        This is the norm of the vector containing z distances for both profiles
        """
        #print self.covStdevs, self.binSize
        covZ = np.abs(np.mean(np.abs(transformedCP - self.covMeans)/self.covStdevs))
        merZ = np.abs(kmerVal - self.kValMean)/self.kValStdev
        return (covZ,merZ)

    def isSimilar(self, alien, merValTol=5, covTol=5):
        """See if two bins are similar

        Uses huge tolerances, so USE with caution!
        """
        this_upper = self.kValMean + merValTol * self.kValStdev
        this_lower = self.kValMean - merValTol * self.kValStdev
        that_upper = alien.kValMean + merValTol * alien.kValStdev
        that_lower = alien.kValMean - merValTol * alien.kValStdev
        if(alien.kValMean < this_lower or alien.kValMean > this_upper):
            #print "1", (alien.kValMean < this_lower), (alien.kValMean > this_upper), alien.kValMean, this_lower, this_upper
            return False
        if(self.kValMean < that_lower or self.kValMean > that_upper):
            #print "2", (self.kValMean < that_lower), (self.kValMean > that_upper), self.kValMean, that_lower, that_upper
            return False

        this_upper = self.covMeans + covTol*self.covStdevs
        this_lower = self.covMeans - covTol*self.covStdevs
        that_upper = alien.covMeans + covTol*alien.covStdevs
        that_lower = alien.covMeans - covTol*alien.covStdevs
        for i in range(3):
            if(alien.covMeans[i] < this_lower[i] or alien.covMeans[i] > this_upper[i]):
                #print "3", i, (alien.covMeans[i] < this_lower[i]),(alien.covMeans[i] > this_upper[i]), alien.covMeans[i], this_lower[i], this_upper[i]
                return False
            if(self.covMeans[i] < that_lower[i] or self.covMeans[i] > that_upper[i]):
                #print "4", i, (self.covMeans[i] < that_lower[i]), (self.covMeans[i] > that_upper[i]), self.covMeans[i], that_lower[i], that_upper[i]
                return False
        return True

    def purge(self, deadIndices, transformedCP, averageCoverages, kmerNormPC1, contigLengths):
        """Delete some rowIndices and remake stats"""
        old_ri = self.rowIndices
        self.rowIndices = np.array([])
        for i in old_ri:
            if i not in deadIndices:
                self.rowIndices = np.append(self.rowIndices, i)

        # fix the stats on our bin
        self.makeBinDist(transformedCP, averageCoverages, kmerNormPC1, contigLengths)

#------------------------------------------------------------------------------
# Stats and properties

    def clearBinDist(self):
        """Clear any set distribution statistics"""
        self.totalBP = 0

        self.covMeans = np.zeros((3))
        self.covStdevs = np.zeros((3))
        self.covLowerLimits = np.zeros((3)) # lower and upper limits based on tolerance
        self.covUpperLimits = np.zeros((3))

        self.kValMean = 0.0
        self.kValStdev = 0.0
        self.kValUpperLimit = 0.0
        self.kValLowerLimit = 0.0

    def makeBinDist(self, transformedCP, averageCoverages, kmerNormPC1, contigLengths, covTol=-1, merTol=-1):
        """Determine the distribution of the points in this bin

        The distribution is largely normal, except at the boundaries.
        """
        #print "MBD", self.id, self.binSize
        self.binSize = self.rowIndices.shape[0]
        if(0 == np.size(self.rowIndices)):
            return

        # get the centroids
        (self.covMeans, self.covStdevs) = self.getCentroidStats(transformedCP)
        (self.lengthMean, self.lengthStd) = self.getCentroidStats(contigLengths)

        kvals = [kmerNormPC1[i] for i in self.rowIndices]
        self.kValMean = np.mean(kvals)
        self.kValStdev = np.std(kvals)

        cvals = self.getAverageCoverageDist(averageCoverages)
        self.cValMean = np.around(np.mean(cvals), decimals=3)
        self.cValStdev = np.around(np.std(cvals), decimals=3)

        # work out the total size
        self.totalBP = sum([contigLengths[i] for i in self.rowIndices])

        # set the acceptance ranges
        self.makeLimits(covTol=covTol, merTol=merTol)

    def makeLimits(self, covTol=-1, merTol=-1):
        """Set inclusion limits based on mean, variance and tolerance settings"""
        if(-1 == covTol):
            covTol=self.covTolerance
        if(-1 == merTol):
            merTol=self.kValTolerance

        for i in range(0,3):
            self.covLowerLimits[i] = int(self.covMeans[i] - covTol * self.covStdevs[i])
            if(self.covLowerLimits[i] < 0):
                self.covLowerLimits[i] = 0.0
            self.covUpperLimits[i] = int(self.covMeans[i] + covTol * self.covStdevs[i])
            if(self.covUpperLimits[i] > self.upperCov):
                self.covUpperLimits[i] = self.upperCov

        self.kValLowerLimit = self.kValMean - merTol * self.kValStdev
        if(self.kValLowerLimit < 0):
            self.kValLowerLimit = 0
        self.kValUpperLimit = self.kValMean + merTol * self.kValStdev

        self.cValLowerLimit = self.cValMean - covTol * self.cValStdev
        if(self.cValLowerLimit < 0):
            self.cValLowerLimit = 0
        self.cValUpperLimit = self.cValMean + covTol * self.cValStdev

    def getCentroidStats(self, profile):
        """Calculate the centroids of the profile"""
        working_list = np.array([profile[i] for i in self.rowIndices])
        # return the mean and stdev
        # we divide by std so we need to make sure it's never 0
        tmp_stds = np.std(working_list,axis=0)
        mean_std = np.mean(tmp_stds)
        try:
            std = np.array([x if x != 0 else mean_std for x in tmp_stds])
        except:
            std = mean_std
        return (np.median(working_list,axis=0), std)

    def getkmerValDist(self, kmerNormPC1):
        """Return an array of kmer vals for this bin"""
        return np.array([kmerNormPC1[i] for i in self.rowIndices])

    def getAverageCoverageDist(self, averageCoverages):
        """Return the average coverage for all contigs in this bin"""
        return np.array([averageCoverages[i] for i in self.rowIndices])

    def getAverageTransformedCoverageDist(self, coverages):
        """Return the average transformed coverage for all contigs in this bin"""
        return np.array([np.mean(coverages[i]) for i in self.rowIndices])

    def getInnerVariance(self, profile, mode="kmer"):
        """Work out the variance for the coverage/kmer profile"""
        dists = []
        if(mode == "kmer"):
            dists = [np.abs(self.kValMean - profile[i]) for i in self.rowIndices]
        elif(mode =="cov"):
            dists = [self.getCDist(profile[i]) for i in self.rowIndices]
        else:
            raise ModeNotAppropriateException("Mode",mode,"unknown")
        range = np.max(np.array(dists)) - np.min(np.array(dists))
        return (np.mean(np.array(dists)), np.std(np.array(dists)), range)

    def getCDist(self, Csig, centroid=None):
        """Get the distance of this contig from the coverage centroid"""
        # z-norm and then distance!
        if centroid is None:
            centroid = self.covMeans
        return np.linalg.norm(Csig-centroid)

    def getBoundingEllipsoid(self, transformedCP, ET=None, retA=False):
        """Return the minimum bounding ellipsoid

        returns (center, radii, rotation) or (A, center, radii, rotation)
        """
        bin_points = np.array([transformedCP[i] for i in self.rowIndices])
        if len(bin_points) > 1:
            if ET is None:
                ET = EllipsoidTool()
            try:
                return ET.getMinVolEllipse(bin_points, retA=retA)
            except:
                print bin_points
                raise
        else: # minimum bounding ellipse of a point is 0
            if retA:
                return (np.zeros((3,3)), transformedCP[self.rowIndices[0]], np.zeros((3)), np.eye(3))
            else:
                return (transformedCP[self.rowIndices[0]], np.zeros((3)), np.eye(3))

    def getBoundingCEllipsoidVol(self, transformedCP, ET=None, retA=False):
        """Return the volume of the minimum bounding coverage ellipsoid"""
        if ET is None:
            ET = EllipsoidTool()
        (A, center, radii, rotation) = self.getBoundingEllipsoid(transformedCP, ET=ET, retA=True)
        if retA:
            return ((A, center), ET.getEllipsoidVolume(radii))
        else:
            return ET.getEllipsoidVolume(radii)

    def getBoundingKEllipseArea(self, KPCAs, ET=None, retA=False):
        """Return the area of the minimum bounding kmer PCA ellipse"""
        if len(KPCAs) > 1:
            if ET is None:
                ET = EllipsoidTool()
            (A, center, radii, rotation) = ET.getMinVolEllipse(KPCAs, retA=True)
            if retA:
                return ((A, center), ET.getEllipsoidVolume(radii))
            else:
                return ET.getEllipsoidVolume(radii)
        else: # minimum bounding ellipse of a point is 0
            if retA:
                return ((np.zeros((2,2)), KPCAs[0]), 0)
            else:
                return 0

#------------------------------------------------------------------------------
<<<<<<< HEAD
# Grow the bin 
    
    def recruit0(self, transformedCP, averageCoverages, kmerVals, contigLengths, im2RowIndices, binnedRowIndices, restrictedRowIndices, verbose=False):
=======
# Grow the bin

    def recruit(self, transformedCP, averageCoverages, kmerNormPC1, contigLengths, im2RowIndices, binnedRowIndices, restrictedRowIndices, verbose=False):
>>>>>>> fa3becd3
        """Iteratively grow the bin"""
        # save these
        pt = self.covTolerance
        st = self.kValTolerance

        if(verbose):
            print "Recruit - [ID: %d, SIZE: %d]:" % (self.id, self.binSize),

        num_recruited = 1
        RIs = []
        while(num_recruited > 0):
            (num_recruited, RIs) = self.recruitRound(transformedCP, averageCoverages, kmerNormPC1, contigLengths, im2RowIndices, binnedRowIndices, restrictedRowIndices, RIs)
            self.covTolerance *= 0.8
            self.kValTolerance *= 0.8
            self.makeLimits()
            if(verbose):
                print num_recruited,

        self.covTolerance = pt
        self.kValTolerance = st
        self.makeLimits()

        if(verbose):
            print "[END_SIZE: %d]" % self.binSize
        return self.binSize

    def recruitRound(self, transformedCP, averageCoverages, kmerNormPC1, contigLengths, im2RowIndices, binnedRowIndices, restrictedRowIndices, rowIndices):
        """Recruit more points in from outside the current blob boundaries"""
        num_recruited = 0
        ris_seen = []
        if(rowIndices == []):
            # do it the hard way...
            for x in range(int(self.covLowerLimits[0]), int(self.covUpperLimits[0])):
                for y in range(int(self.covLowerLimits[1]), int(self.covUpperLimits[1])):
                    for z in range(int(self.covLowerLimits[2]), int(self.covUpperLimits[2])):
                        # make sure it's a legit point
                        try:
                            for row_index in im2RowIndices[(x,y,z)]:
                                if (row_index not in binnedRowIndices) and (row_index not in self.rowIndices) and (row_index not in restrictedRowIndices):
                                    if(self.withinLimits(kmerNormPC1, averageCoverages, row_index)):
                                        self.rowIndices = np.append(self.rowIndices,row_index)
                                        num_recruited += 1
                                    else:
                                        # we may check next time!
                                        ris_seen.append(row_index)
                        except KeyError: pass
        else:
            for row_index in rowIndices:
                if (row_index not in binnedRowIndices) and (row_index not in self.rowIndices) and (row_index not in restrictedRowIndices):
                    if(self.withinLimits(kmerNormPC1, averageCoverages, row_index)):
                        self.rowIndices = np.append(self.rowIndices,row_index)
                        num_recruited += 1
                    else:
                        # we may check next time!
                        ris_seen.append(row_index)

        # fix these
        self.makeBinDist(transformedCP, averageCoverages, kmerNormPC1, contigLengths)
        self.binSize = self.rowIndices.shape[0]
        return (num_recruited, ris_seen)

    def makeRanges(self, pos, span, limit):
        """Make search ranges which won't go out of bounds"""
        lower = pos-span
        upper = pos+span+1
        if(lower < 0):
            lower = 0
        if(upper > limit):
            upper = limit
        return np.arange(lower, upper)
                
    def recruit(self,
                PM,
                GT,
                im2RowIndices,
                inclusivity=2):
        """Recruit more contigs into the bin, used during coring only"""
        num_recruited = 0
        inRange = lambda x,l,u : x >= l and x < u
        
        # make the distribution
        self.makeBinDist(PM.transformedCP, PM.averageCoverages, PM.kmerVals, PM.contigLengths)
        c_lens = PM.contigLengths[self.rowIndices]
        
        for x in self.makeRanges(self.covMeans[0], inclusivity*self.covStdevs[0], PM.scaleFactor):
            for y in self.makeRanges(self.covMeans[1], inclusivity*self.covStdevs[1], PM.scaleFactor):
                for z in self.makeRanges(self.covMeans[2], inclusivity*self.covStdevs[2], PM.scaleFactor):
                    # make sure it's a legit point
                    try:
                        for row_index in im2RowIndices[(x,y,z)]:
                            if (row_index not in PM.binnedRowIndices) and (row_index not in self.rowIndices) and (row_index not in PM.restrictedRowIndices):
                                # check the length
                                length_wrong = GT.isMaxOutlier(PM.contigLengths[row_index],
                                                               c_lens)
                                if not length_wrong:
                                    # fits length cutoff
                                    (covZ,merZ) = self.scoreProfile(PM.kmerVals[row_index], PM.transformedCP[row_index])
                                    if covZ <= inclusivity and merZ <= inclusivity:
                                        # we can recruit
                                        self.rowIndices = np.append(self.rowIndices,row_index)
                                        num_recruited += 1                                        
                    except KeyError: pass

    def shuffleMembers(self, adds, removes):
        """add some guys, take some guys away"""
        for row_index in self.rowIndices:
            if(row_index not in removes):
                adds.append(row_index)
        self.rowIndices = np.array(adds)
        self.binSize = self.rowIndices.shape[0]

#------------------------------------------------------------------------------
# MEASURING
#
    def withinLimits(self, kmerNormPC1, averageCoverages, rowIndex, verbose=False):
        """Is the contig within the limits of this bin?"""
        if verbose:
            print self.kValLowerLimit, kmerNormPC1[rowIndex], self.kValUpperLimit
            print self.cValLowerLimit, averageCoverages[rowIndex], self.cValUpperLimit
            print (kmerNormPC1[rowIndex] >= self.kValLowerLimit and kmerNormPC1[rowIndex] <= self.kValUpperLimit and averageCoverages[rowIndex] >= self.cValLowerLimit and averageCoverages[rowIndex] <= self.cValUpperLimit)
            print "++++"
        return kmerNormPC1[rowIndex] >= self.kValLowerLimit and kmerNormPC1[rowIndex] <= self.kValUpperLimit and averageCoverages[rowIndex] >= self.cValLowerLimit and averageCoverages[rowIndex] <= self.cValUpperLimit

#------------------------------------------------------------------------------
# IO and IMAGE RENDERING
#
    def plotProfileDistributions(self, transformedCP, kmerSigs, fileName=""):
        """plot the profile distibutions for this bin"""
        cov_working_array = np.zeros((self.binSize,3))
        mer_working_array = np.zeros((self.binSize,np.size(kmerSigs[0])))
        outer_index = 0
        for row_index in self.rowIndices:
            for i in range(0,3):
                cov_working_array[outer_index][i] = transformedCP[row_index][i]
            mer_working_array[outer_index] = kmerSigs[row_index]
            outer_index += 1

        # calculate the mean and stdev
        covMeans = np.mean(cov_working_array,axis=0)
        covStdevs = np.std(cov_working_array,axis=0)
        merMeans = np.mean(mer_working_array, axis=0)
        merStdevs = np.std(mer_working_array, axis=0)

        # z-normalise each column in each working array
        for index in range(0,np.size(self.rowIndices)):
            mer_working_array[index] = (mer_working_array[index]-merMeans)/merStdevs
            cov_working_array[index] = (cov_working_array[index]-covMeans)/covStdevs

        # work out the distribution of distances from z-normed sigs to the centroid
        k_dists = np.array([])
        c_dists = np.array([])
        merZeros = np.zeros((np.size(kmerSigs[0])))
        covZeros = np.zeros((3))

        for i in range(0,self.binSize):
            k_dists = np.append(k_dists, np.linalg.norm(mer_working_array[i]-merZeros))
            c_dists = np.append(c_dists, np.linalg.norm(cov_working_array[i]-covZeros))

        k_dists = np.sort(k_dists)
        c_dists = np.sort(c_dists)

        kDistMean = np.mean(k_dists)
        kDistStdev = np.std(k_dists)
        cDistMean = np.mean(c_dists)
        cDistStdev = np.std(c_dists)

        for i in range(0,self.binSize):
            k_dists[i] = (k_dists[i] - kDistMean)/kDistStdev
            c_dists[i] = (c_dists[i] - cDistMean)/cDistStdev

        B = np.arange(0, self.binSize, 1)

        fig = plt.figure()
        plt.subplot(211)
        plt.plot(B, k_dists, 'r-')
        plt.xlabel("kmer distribution")
        plt.subplot(212)
        plt.plot(B, c_dists, 'b-')
        plt.xlabel("coverage distribution")
        if(fileName != ""):
            try:
                fig.set_size_inches(10,4)
                plt.savefig(fileName,dpi=300)
            except:
                print "Error saving image:", fileName, sys.exc_info()[0]
                raise
        else:
            try:
                plt.show()
            except:
                print "Error showing image:", sys.exc_info()[0]
                raise
        del fig


    def plotBin(self, transformedCP, contigColors, kmerNormPC1, contigLengths, fileName="", ET=None):
        """Plot a single bin"""
        fig = plt.figure()
        title = self.plotOnFig(fig, 1, 1, 1, transformedCP, contigColors, contigLengths, fileName=fileName, ET=ET)
        plt.title(title)
        if(fileName != ""):
            try:
                fig.set_size_inches(6,6)
                plt.savefig(fileName,dpi=300)
            except:
                print "Error saving image:", fileName, sys.exc_info()[0]
                raise
        elif(show):
            try:
                plt.show()
            except:
                print "Error showing image:", sys.exc_info()[0]
                raise
        plt.close(fig)
        del fig

    def plotOnFig(self, fig, plot_rows, plot_cols, plot_num, transformedCP, contigColors, contigLengths, fileName="", ET=None):
        ax = fig.add_subplot(plot_rows, plot_cols, plot_num, projection='3d')
        return self.plotOnAx(ax, transformedCP, contigColors, contigLengths, fileName=fileName, ET=ET)

    def plotOnAx(self, ax, transformedCP, contigColors, contigLengths, fileName="", plotCentroid=True, ET=None, printID=False):
        """Plot a bin in a given subplot

        If you pass through an EllipsoidTool then it will plot the minimum bounding ellipsoid as well!
        """
        disp_vals = np.array([])
        disp_cols = np.array([])
        disp_lens = np.array([])
        num_points = 0
        for row_index in self.rowIndices:
            num_points += 1
            disp_vals = np.append(disp_vals, transformedCP[row_index])
            disp_cols = np.append(disp_cols, contigColors[row_index])
            disp_lens = np.append(disp_lens, np.sqrt(contigLengths[row_index]))

        # make a black mark at the max values
        cc_string = ""
        if plotCentroid and printID == False:
            self.makeLimits()
            px = self.covMeans[0]
            py = self.covMeans[1]
            pz = self.covMeans[2]
            num_points += 1
            disp_vals = np.append(disp_vals, [px,py,pz])
            disp_cols = np.append(disp_cols, colorsys.hsv_to_rgb(0,0,0))
            disp_lens = np.append(disp_lens, 100)
            cc_string = "Coverage centroid: %d %d [%d -> %d]\n" % (px,py,self.covLowerLimits[2],self.covUpperLimits[2])

        # fix these
        self.makeLimits()

        # reshape
        disp_vals = np.reshape(disp_vals, (num_points, 3))
        disp_cols = np.reshape(disp_cols, (num_points, 3))

        ax.scatter(disp_vals[:,0], disp_vals[:,1], disp_vals[:,2], edgecolors=disp_cols, c=disp_cols, s=disp_lens, marker='.')

        if ET != None:
            (center, radii, rotation) = self.getBoundingEllipsoid(transformedCP, ET=ET)
            centroid_color = np.mean([contigColors[row_index] for row_index in self.rowIndices],
                                      axis=0)
            if printID:
                ET.plotEllipsoid(center, radii, rotation, ax=ax, plotAxes=False, cageColor=centroid_color, label=self.id)
            else:
                ET.plotEllipsoid(center, radii, rotation, ax=ax, plotAxes=False, cageColor=centroid_color)

        from locale import format, setlocale, LC_ALL # purdy commas
        setlocale(LC_ALL, "")
        title = str.join(" ", ["Bin: %d : %d contigs : %s BP\n" %(self.id,self.binSize,format('%d', self.totalBP, True)),
                               cc_string,
                               "Kmers: mean: %.4f stdev: %.4f\n" % (self.kValMean, self.kValStdev)]
                         )
        return title

    def plotMersOnAx(self, ax, kPCA1, kPCA2, contigColors, contigLengths, fileName="", ET=None, printID=False):
        """Plot a bins kmer sig PCAs in a given subplot

        If you pass through an EllipsoidTool then it will plot the minimum bounding ellipse as well!
        """
        disp_vals = np.array(zip([kPCA1[i] for i in self.rowIndices],
                                 [kPCA2[i] for i in self.rowIndices]))
        disp_cols = np.array([contigColors[i] for i in self.rowIndices])
        disp_lens = np.array([np.sqrt(contigLengths[i]) for i in self.rowIndices])

        # reshape
        disp_vals = np.reshape(disp_vals, (len(self.rowIndices), 2))
        disp_cols = np.reshape(disp_cols, (len(self.rowIndices), 3))

        ax.scatter(disp_vals[:,0], disp_vals[:,1], edgecolors=disp_cols, c=disp_cols, s=disp_lens, marker='.')

        if ET != None:
            (center, radii, rotation) = ET.getMinVolEllipse(disp_vals)
            centroid_color = np.mean([contigColors[row_index] for row_index in self.rowIndices],
                                      axis=0)
            if printID:
                ET.plotEllipse(center, radii, rotation, ax=ax, plotAxes=False, cageColor=centroid_color, label=self.id)
            else:
                ET.plotEllipse(center, radii, rotation, ax=ax, plotAxes=False, cageColor=centroid_color)

    def printBin(self, contigNames, contigLengths, outFormat="summary", separator="\t", stream=sys.stdout):
        """print this bin info in csvformat"""
        kvm_str = "%.4f" % self.kValMean
        kvs_str = "%.4f" % self.kValStdev
        cvm_str = "%.4f" % self.cValMean
        cvs_str = "%.4f" % self.cValStdev

        if(outFormat == 'summary'):
            #print separator.join(["#\"bid\"","\"totalBP\"","\"numCons\"","\"cMean\"","\"cStdev\"","\"kMean\"","\"kStdev\""])
            stream.write(separator.join([str(self.id), str(self.totalBP), str(self.binSize), cvm_str, cvs_str, kvm_str, kvs_str])+"\n")
        elif(outFormat == 'full'):
            stream.write("#bid_"+str(self.id)+
                  "_totalBP_"+str(self.totalBP)+
                  "_numCons_"+str(self.binSize)+
                  "_kMean_"+kvm_str+
                  "_kStdev_"+kvs_str+
                  "\n")
            stream.write(separator.join(["#\"bid\"","\"cid\"","\"length\""])+"\n")
            for row_index in self.rowIndices:
                stream.write(separator.join([str(self.id), contigNames[row_index], str(contigLengths[row_index])])+"\n")
        elif(outFormat == 'minimal'):
            #print separator.join(["#\"bid\"","\"cid\"","\"length\""])
            for row_index in self.rowIndices:
                stream.write(separator.join([str(self.id), contigNames[row_index], str(contigLengths[row_index])])+"\n")
        else:
            stream.write("--------------------------------------\n")
            stream.write("Bin:", self.id,"\n")
            stream.write("Bin size:", self.binSize,"\n")
            stream.write("Total BP:", self.totalBP,"\n")
            stream.write("KMean:", kvm_str,"\n")
            stream.write("KStdev:", kvs_str,"\n")
            stream.write("--------------------------------------\n")

###############################################################################
###############################################################################
###############################################################################
###############################################################################<|MERGE_RESOLUTION|>--- conflicted
+++ resolved
@@ -351,75 +351,7 @@
                 return 0
 
 #------------------------------------------------------------------------------
-<<<<<<< HEAD
 # Grow the bin 
-    
-    def recruit0(self, transformedCP, averageCoverages, kmerVals, contigLengths, im2RowIndices, binnedRowIndices, restrictedRowIndices, verbose=False):
-=======
-# Grow the bin
-
-    def recruit(self, transformedCP, averageCoverages, kmerNormPC1, contigLengths, im2RowIndices, binnedRowIndices, restrictedRowIndices, verbose=False):
->>>>>>> fa3becd3
-        """Iteratively grow the bin"""
-        # save these
-        pt = self.covTolerance
-        st = self.kValTolerance
-
-        if(verbose):
-            print "Recruit - [ID: %d, SIZE: %d]:" % (self.id, self.binSize),
-
-        num_recruited = 1
-        RIs = []
-        while(num_recruited > 0):
-            (num_recruited, RIs) = self.recruitRound(transformedCP, averageCoverages, kmerNormPC1, contigLengths, im2RowIndices, binnedRowIndices, restrictedRowIndices, RIs)
-            self.covTolerance *= 0.8
-            self.kValTolerance *= 0.8
-            self.makeLimits()
-            if(verbose):
-                print num_recruited,
-
-        self.covTolerance = pt
-        self.kValTolerance = st
-        self.makeLimits()
-
-        if(verbose):
-            print "[END_SIZE: %d]" % self.binSize
-        return self.binSize
-
-    def recruitRound(self, transformedCP, averageCoverages, kmerNormPC1, contigLengths, im2RowIndices, binnedRowIndices, restrictedRowIndices, rowIndices):
-        """Recruit more points in from outside the current blob boundaries"""
-        num_recruited = 0
-        ris_seen = []
-        if(rowIndices == []):
-            # do it the hard way...
-            for x in range(int(self.covLowerLimits[0]), int(self.covUpperLimits[0])):
-                for y in range(int(self.covLowerLimits[1]), int(self.covUpperLimits[1])):
-                    for z in range(int(self.covLowerLimits[2]), int(self.covUpperLimits[2])):
-                        # make sure it's a legit point
-                        try:
-                            for row_index in im2RowIndices[(x,y,z)]:
-                                if (row_index not in binnedRowIndices) and (row_index not in self.rowIndices) and (row_index not in restrictedRowIndices):
-                                    if(self.withinLimits(kmerNormPC1, averageCoverages, row_index)):
-                                        self.rowIndices = np.append(self.rowIndices,row_index)
-                                        num_recruited += 1
-                                    else:
-                                        # we may check next time!
-                                        ris_seen.append(row_index)
-                        except KeyError: pass
-        else:
-            for row_index in rowIndices:
-                if (row_index not in binnedRowIndices) and (row_index not in self.rowIndices) and (row_index not in restrictedRowIndices):
-                    if(self.withinLimits(kmerNormPC1, averageCoverages, row_index)):
-                        self.rowIndices = np.append(self.rowIndices,row_index)
-                        num_recruited += 1
-                    else:
-                        # we may check next time!
-                        ris_seen.append(row_index)
-
-        # fix these
-        self.makeBinDist(transformedCP, averageCoverages, kmerNormPC1, contigLengths)
-        self.binSize = self.rowIndices.shape[0]
-        return (num_recruited, ris_seen)
 
     def makeRanges(self, pos, span, limit):
         """Make search ranges which won't go out of bounds"""
@@ -441,7 +373,7 @@
         inRange = lambda x,l,u : x >= l and x < u
         
         # make the distribution
-        self.makeBinDist(PM.transformedCP, PM.averageCoverages, PM.kmerVals, PM.contigLengths)
+        self.makeBinDist(PM.transformedCP, PM.averageCoverages, PM.kmerNormPC1, PM.contigLengths)
         c_lens = PM.contigLengths[self.rowIndices]
         
         for x in self.makeRanges(self.covMeans[0], inclusivity*self.covStdevs[0], PM.scaleFactor):
@@ -456,7 +388,7 @@
                                                                c_lens)
                                 if not length_wrong:
                                     # fits length cutoff
-                                    (covZ,merZ) = self.scoreProfile(PM.kmerVals[row_index], PM.transformedCP[row_index])
+                                    (covZ,merZ) = self.scoreProfile(PM.kmerNormPC1[row_index], PM.transformedCP[row_index])
                                     if covZ <= inclusivity and merZ <= inclusivity:
                                         # we can recruit
                                         self.rowIndices = np.append(self.rowIndices,row_index)
