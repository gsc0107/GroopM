#!/usr/bin/env python
###############################################################################
#                                                                             #
#    stream.py                                                                #
#                                                                             #
#    Streaming version of GroopM operations                                   #
#                                                                             #
#    Copyright (C) Tim Lamberton                                              #
#                                                                             #
###############################################################################
#                                                                             #
#          .d8888b.                                    888b     d888          #
#         d88P  Y88b                                   8888b   d8888          #
#         888    888                                   88888b.d88888          #
#         888        888d888 .d88b.   .d88b.  88888b.  888Y88888P888          #
#         888  88888 888P"  d88""88b d88""88b 888 "88b 888 Y888P 888          #
#         888    888 888    888  888 888  888 888  888 888  Y8P  888          #
#         Y88b  d88P 888    Y88..88P Y88..88P 888 d88P 888   "   888          #
#          "Y8888P88 888     "Y88P"   "Y88P"  88888P"  888       888          #
#                                             888                             #
#                                             888                             #
#                                             888                             #
#                                                                             #
###############################################################################
#                                                                             #
#    This program is free software: you can redistribute it and/or modify     #
#    it under the terms of the GNU General Public License as published by     #
#    the Free Software Foundation, either version 3 of the License, or        #
#    (at your option) any later version.                                      #
#                                                                             #
#    This program is distributed in the hope that it will be useful,          #
#    but WITHOUT ANY WARRANTY; without even the implied warranty of           #
#    MERCHANTABILITY or FITNESS FOR A PARTICULAR PURPOSE.  See the            #
#    GNU General Public License for more details.                             #
#                                                                             #
#    You should have received a copy of the GNU General Public License        #
#    along with this program. If not, see <http://www.gnu.org/licenses/>.     #
#                                                                             #
###############################################################################

__author__ = "Tim Lamberton"
__copyright__ = "Copyright 2016"
__credits__ = ["Tim Lamberton"]
__license__ = "GPL3"
__maintainer__ = "Tim Lamberton"
__email__ = "t.lamberton@uq.edu.au"

###############################################################################

import numpy as np
import scipy.spatial.distance as sp_distance
import scipy.stats as sp_stats
import os

# local imports

np.seterr(all='raise')

###############################################################################
###############################################################################
###############################################################################
###############################################################################

_dbytes = np.dtype(np.double).itemsize
_ibytes = np.dtype(np.int).itemsize

@profile
def pdist_chunk(X, filename, chunk_size=None, metric="euclidean"):
    X = np.asarray(X)
    n = X.shape[0]
    size = n * (n - 1) // 2
    bytes = long(size*_dbytes)
    
    # setup storage
    with open(filename, 'w+b') as f:
        f.seek(bytes-1,0)
        f.write(np.compat.asbytes("\0"))
        f.flush()
    
        row = 0
        k = 0
        rem = size
        if chunk_size is not None:
            while rem > chunk_size:
                storage = np.memmap(f, dtype=np.double, mode="r+", offset=k*_dbytes, shape=(n-1-row,))
                storage[:] = sp_distance.cdist(X[row:row+1], X[row+1:], metric=metric)[:]
                storage.flush()
                k += n-1-row
                row += 1
                rem = size - k
        storage = np.memmap(f, dtype=np.double, mode="r+", offset=k*_dbytes, shape=(rem,))
        storage[:] = sp_distance.pdist(X[row:], metric=metric)
        storage.flush()

@profile        
def argsort_chunk_mergesort(infilename, outfilename, chunk_size=None):
    # load input
    fin = open(infilename, 'r+b')
    fin.seek(0,2)
    bytes = fin.tell()
    if (bytes % _dbytes):
        raise ValueError("Size of available data is not multiple of data-type size.")
    size = bytes // _dbytes
    
    # set up index storage
    fout = open(outfilename, 'w+b')
    bytes = long(size*_ibytes)
    fout.seek(bytes-1, 0)
    fout.write(np.compat.asbytes('\0'))
    fout.flush()
    
    def get_val_storage(offset, size):
        return np.memmap(fin, dtype=np.double, mode="r+", offset=offset*_dbytes, shape=(size,))
    
    def get_ind_storage(offset, size):
        return np.memmap(fout, dtype=np.int, mode="r+", offset=offset*_ibytes, shape=(size,))
    
    if chunk_size is not None:
        # optimise chunk size
        num_chunks = 2**np.ceil(np.log2(size / chunk_size))
        chunk_size = int(np.ceil(size * 1. / num_chunks))
                 
    # initial sorting of segments
    k = 0
    rem = size
    while rem > 0:
        l = rem if chunk_size is None or rem < chunk_size else chunk_size
        val_storage = get_val_storage(offset=k, size=l)
        indices = np.argsort(val_storage)
        ind_storage = get_ind_storage(offset=k, size=l)
        ind_storage[:] = indices+k
        ind_storage.flush()
        val_storage[:] = val_storage[indices]
        val_storage.flush()
        
        k += l
        rem -= l
    
    if chunk_size is None:
        return 
        
    segment_size = chunk_size
    while segment_size < size:
        
        # loop over pairs of adjacent segments
        k = 0
        rem = size
        while rem > 0:
            assert rem > segment_size
            l = np.minimum(2*segment_size, rem)
            
            #seg1 = get_val_storage(offset=k, size=segment_size)
            #assert np.all(seg1[1:]>=seg1[:-1])
            #seg2 = get_val_storage(offset=k+segment_size, size=l-segment_size)
            #assert np.all(seg2[1:]>=seg2[:-1])
            
            # set up buffers
            f2in = open(infilename+".2", "w+b")
            f2out = open(outfilename+".2", "w+b")
            
            def get_val_buff(offset, size):
                return np.memmap(f2in, dtype=np.double, mode="r+", offset=offset*_dbytes, shape=(size,))
                
            def get_ind_buff(offset, size):
                return np.memmap(f2out, dtype=np.int, mode="r+", offset=offset*_ibytes, shape=(size,))
            
            offset_i = 0
            offset_j = segment_size
            offset_buff = 0
            pos_i = 0
            pos_j = 0
            pos_buff = 0
            for _ in range(l):
                if pos_i == 0:
                    il = np.minimum(chunk_size, l - offset_i)
                    val_i_storage = get_val_storage(offset=k+offset_i, size=il)
                    ind_i_storage = get_ind_storage(offset=k+offset_i, size=il)
                    
                    if offset_i < segment_size:
                        # buffer output storage
                        val_buff = get_val_buff(offset=offset_i, size=il)
                        ind_buff = get_ind_buff(offset=offset_i, size=il)
                        val_buff[:] = val_i_storage
                        ind_buff[:] = ind_i_storage
                        val_buff.flush()
                        ind_buff.flush()
                        
                        #buff = get_val_buff(offset=0, size=offset_i+il)
                        #assert np.all(buff[1:]>=buff[:-1])
                        
                    
                    # refill buffers
                    buffl = np.minimum(chunk_size, segment_size - offset_buff)
                    val_buff= get_val_buff(offset=offset_buff, size=buffl)
                    ind_buff = get_ind_buff(offset=offset_buff, size=buffl)
                    
                    jl = np.minimum(chunk_size, l - offset_j)
                    val_j_storage = get_val_storage(offset=k+offset_j, size=jl)
                    ind_j_storage = get_ind_storage(offset=k+offset_j, size=jl)
                    
                
                if pos_j < jl  and (pos_buff==buffl or val_j_storage[pos_j] < val_buff[pos_buff]):
                    assert pos_j < jl
                    val_i_storage[pos_i] = val_j_storage[pos_j]
                    ind_i_storage[pos_i] = ind_j_storage[pos_j]
                    pos_j += 1
                else:
                    assert pos_buff < buffl
                    val_i_storage[pos_i] = val_buff[pos_buff]
                    ind_i_storage[pos_i] = ind_buff[pos_buff]
                    pos_buff += 1
                pos_i += 1
                
                if pos_i == chunk_size:
                    offset_i += pos_i
                    offset_j += pos_j
                    offset_buff += pos_buff
                    pos_i = 0
                    pos_j = 0
                    pos_buff = 0
                    
                    val_i_storage.flush()
                    ind_i_storage.flush()
                    
                    #seg = get_val_storage(offset=k, size=offset_i)
                    #assert np.all(seg[1:]>=seg[:-1])
                
            f2in.close()
            os.remove(f2out.name)
            f2out.close()
            os.remove(f2in.name)
            
            k += l
            rem -= l
        
        segment_size = 2 * segment_size
        
<<<<<<< HEAD
@profile        
=======
>>>>>>> 4c8db8d2
def argrank_chunk(indices_filename, values_filename, weight_fun=None, chunk_size=None):
    # load input
    find = open(indices_filename, 'r+b')
    find.seek(0,2)
    bytes = find.tell()
    if (bytes % _ibytes):
        raise ValueError("Size of available data is not multiple of data-type size.")
    size = bytes // _ibytes
    
    fval = open(values_filename, 'r+b')
    fval.seek(0,2)
    if fval.tell() != bytes:
        raise ValueError("The sizes of input files for indices and values must be equal.")
    
    # output array
    out = np.empty(size, dtype=np.double)
    
    def get_val_storage(offset, size):
        return np.memmap(fval, dtype=np.double, mode="r+", offset=offset*_dbytes, shape=(size,))
    
    def get_ind_storage(offset, size):
        return np.memmap(find, dtype=np.int, mode="r+", offset=offset*_ibytes, shape=(size,))
    
    
    # fractional ranks
    def calc_fractional_ranks(inds, flag, begin):
        if weight_fun is None:
            fractional_ranks = np.flatnonzero(flag)+1+begin
        else:
            cumulative_weights = weight_fun(inds).cumsum()
            fractional_ranks = cumulative_weights[flag]+begin
        
        current_rank = fractional_ranks[-1]
        if len(fractional_ranks) > 1:
            fractional_ranks[1:] = (fractional_ranks[1:] + fractional_ranks[:-1] - 1) * 0.5
        fractional_ranks[0] = (fractional_ranks[0] + begin - 1) * 0.5
        
        # index in array of unique values
        iflag = np.cumsum(np.concatenate(([False], flag[:-1])))
        return (fractional_ranks[iflag], current_rank)
       
    current_rank = 0
    k = 0
    rem = size
    if chunk_size is not None:
        while rem > chunk_size:
            val_storage = get_val_storage(offset=k, size=chunk_size)
            
            # indicate whether a value is the last of a streak
            flag = val_storage[1:] != val_storage[:-1]
            
            # drop the last value
            keep=len(flag)
            while not flag[keep-1]:
                keep -= 1
            
            ind_storage = get_ind_storage(offset=k, size=keep)
            flag = flag[:keep]
            
            (out[ind_storage], current_rank) = calc_fractional_ranks(ind_storage, flag, begin=current_rank)
            
            k += keep
            rem -= keep
    
    val_storage = get_val_storage(offset=k, size=rem)
    flag = np.concatenate((val_storage[1:] != val_storage[:-1], [True]))
    ind_storage = get_ind_storage(offset=k, size=rem)
    (out[ind_storage], current_rank) = calc_fractional_ranks(ind_storage, flag, begin=current_rank)
    
    return (out, current_rank)
        
    
    
###############################################################################
###############################################################################
###############################################################################
###############################################################################<|MERGE_RESOLUTION|>--- conflicted
+++ resolved
@@ -234,11 +234,8 @@
             rem -= l
         
         segment_size = 2 * segment_size
-        
-<<<<<<< HEAD
-@profile        
-=======
->>>>>>> 4c8db8d2
+
+@profile       
 def argrank_chunk(indices_filename, values_filename, weight_fun=None, chunk_size=None):
     # load input
     find = open(indices_filename, 'r+b')
