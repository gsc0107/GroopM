--- conflicted
+++ resolved
@@ -66,7 +66,7 @@
 _dbytes = np.dtype(np.double).itemsize
 _ibytes = np.dtype(np.int).itemsize
 
-@profile
+
 def pdist_chunk(X, filename, chunk_size=None, metric="euclidean"):
     X = np.asarray(X)
     n = X.shape[0]
@@ -94,7 +94,7 @@
         storage[:] = sp_distance.pdist(X[row:], metric=metric)
         storage.flush()
 
-@profile        
+        
 def argsort_chunk_mergesort(infilename, outfilename, chunk_size=None):
     # load input
     fin = open(infilename, 'r+b')
@@ -220,41 +220,14 @@
                                #out,
                                #out_ind)
                 # numpy sort
-<<<<<<< HEAD
-                orig_indices = np.concatenate((ind_j_storage, ind_buff))
-                orig_values = np.concatenate((val_j_storage, val_buff))
-=======
                 orig_indices = np.concatenate((ind_buff, ind_j_storage))
                 orig_values = np.concatenate((val_buff, val_j_storage))
                 #assert np.all(_orig_values[:buffl] == x)
                 #assert np.all(_orig_values[buffl:] == y)
->>>>>>> 45e6eb5c
                 low = orig_values.argpartition(il-1)[:il]
                 orig_indices = orig_indices[low]
                 orig_values = orig_values[low]
                 indices = orig_values.argsort(kind="mergesort")
-<<<<<<< HEAD
-                val_i_storage[:] = orig_values[indices]
-                ind_i_storage[:] = orig_indices[indices]
-                low = low[indices]
-                pos_j = low[low <= jl][-1]+1
-                pos_buff = low[low>jl][-1]+1-jl
-                
-                # extension loop
-                #pos_j = 0
-                #pos_buff = 0
-                #merge(buffl,
-                      #val_buff,
-                      #inds_buff,
-                      #jl,
-                      #val_j_storage,
-                      #ind_j_storage,
-                      #il,
-                      #val_i_storage,
-                      #ind_i_storage,
-                      #pos_buff,
-                      #pos_j)
-=======
                 orig_indices = orig_indices[indices]
                 orig_values = orig_values[indices]
                 low = low[indices]
@@ -269,7 +242,6 @@
                 #assert np.all(val_i_storage[1:] >= val_i_storage[:-1])
                 val_i_storage.flush()
                 ind_i_storage.flush()
->>>>>>> 45e6eb5c
                 
                 offset_i += il
                 offset_j += pos_j
@@ -290,10 +262,6 @@
         segment_size = 2 * segment_size
 
         
-        
-        
-        
-@profile       
 def argrank_chunk(indices_filename, values_filename, weight_fun=None, chunk_size=None):
     # load input
     find = open(indices_filename, 'r+b')
