#!/usr/bin/env python
###############################################################################
#                                                                             #
#    stream.py                                                                #
#                                                                             #
#    Streaming version of GroopM operations                                   #
#                                                                             #
#    Copyright (C) Tim Lamberton                                              #
#                                                                             #
###############################################################################
#                                                                             #
#          .d8888b.                                    888b     d888          #
#         d88P  Y88b                                   8888b   d8888          #
#         888    888                                   88888b.d88888          #
#         888        888d888 .d88b.   .d88b.  88888b.  888Y88888P888          #
#         888  88888 888P"  d88""88b d88""88b 888 "88b 888 Y888P 888          #
#         888    888 888    888  888 888  888 888  888 888  Y8P  888          #
#         Y88b  d88P 888    Y88..88P Y88..88P 888 d88P 888   "   888          #
#          "Y8888P88 888     "Y88P"   "Y88P"  88888P"  888       888          #
#                                             888                             #
#                                             888                             #
#                                             888                             #
#                                                                             #
###############################################################################
#                                                                             #
#    This program is free software: you can redistribute it and/or modify     #
#    it under the terms of the GNU General Public License as published by     #
#    the Free Software Foundation, either version 3 of the License, or        #
#    (at your option) any later version.                                      #
#                                                                             #
#    This program is distributed in the hope that it will be useful,          #
#    but WITHOUT ANY WARRANTY; without even the implied warranty of           #
#    MERCHANTABILITY or FITNESS FOR A PARTICULAR PURPOSE.  See the            #
#    GNU General Public License for more details.                             #
#                                                                             #
#    You should have received a copy of the GNU General Public License        #
#    along with this program. If not, see <http://www.gnu.org/licenses/>.     #
#                                                                             #
###############################################################################

__author__ = "Tim Lamberton"
__copyright__ = "Copyright 2016"
__credits__ = ["Tim Lamberton"]
__license__ = "GPL3"
__maintainer__ = "Tim Lamberton"
__email__ = "t.lamberton@uq.edu.au"

###############################################################################

import numpy as np
import scipy.spatial.distance as sp_distance
import scipy.stats as sp_stats
import os
from heapq import merge as hq_merge

# local imports
from stream_ext import merge

np.seterr(all='raise')

###############################################################################
###############################################################################
###############################################################################
###############################################################################

_dbytes = np.dtype(np.double).itemsize
_ibytes = np.dtype(np.int).itemsize

@profile
def pdist_chunk(X, filename, chunk_size=None, metric="euclidean"):
    X = np.asarray(X)
    n = X.shape[0]
    size = n * (n - 1) // 2
    bytes = long(size*_dbytes)
    
    # setup storage
    with open(filename, 'w+b') as f:
        f.seek(bytes-1,0)
        f.write(np.compat.asbytes("\0"))
        f.flush()
    
        row = 0
        k = 0
        rem = size
        if chunk_size is not None:
            while rem > chunk_size:
                storage = np.memmap(f, dtype=np.double, mode="r+", offset=k*_dbytes, shape=(n-1-row,))
                storage[:] = sp_distance.cdist(X[row:row+1], X[row+1:], metric=metric)[:]
                storage.flush()
                k += n-1-row
                row += 1
                rem = size - k
        storage = np.memmap(f, dtype=np.double, mode="r+", offset=k*_dbytes, shape=(rem,))
        storage[:] = sp_distance.pdist(X[row:], metric=metric)
        storage.flush()

@profile        
def argsort_chunk_mergesort(infilename, outfilename, chunk_size=None):
    # load input
    fin = open(infilename, 'r+b')
    fin.seek(0,2)
    bytes = fin.tell()
    if (bytes % _dbytes):
        raise ValueError("Size of available data is not multiple of data-type size.")
    size = bytes // _dbytes
    
    # set up index storage
    fout = open(outfilename, 'w+b')
    bytes = long(size*_ibytes)
    fout.seek(bytes-1, 0)
    fout.write(np.compat.asbytes('\0'))
    fout.flush()
    
    def get_val_storage(offset, size):
        return np.memmap(fin, dtype=np.double, mode="r+", offset=offset*_dbytes, shape=(size,))
    
    def get_ind_storage(offset, size):
        return np.memmap(fout, dtype=np.int, mode="r+", offset=offset*_ibytes, shape=(size,))
    
    if chunk_size is not None:
        # optimise chunk size
        num_rounds = np.ceil(np.log2(size * 1. / chunk_size))
        num_chunks = 2**num_rounds
        chunk_size = int(np.ceil(size * 1. / num_chunks))
                 
    # initial sorting of segments
    k = 0
    rem = size
    while rem > 0:
        l = rem if chunk_size is None or rem < chunk_size else chunk_size
        val_storage = get_val_storage(offset=k, size=l)
        indices = np.argsort(val_storage)
        ind_storage = get_ind_storage(offset=k, size=l)
        ind_storage[:] = indices+k
        ind_storage.flush()
        val_storage[:] = val_storage[indices]
        val_storage.flush()
        
        k += l
        rem -= l
    
    if chunk_size is None:
        return 
        
    segment_size = chunk_size
    while segment_size < size:
        
        # loop over pairs of adjacent segments
        k = 0
        rem = size
        while rem > 0:
            assert rem > segment_size
            l = np.minimum(2*segment_size, rem)
            
            #seg1 = get_val_storage(offset=k, size=segment_size)
            #assert np.all(seg1[1:]>=seg1[:-1])
            #seg2 = get_val_storage(offset=k+segment_size, size=l-segment_size)
            #assert np.all(seg2[1:]>=seg2[:-1])
            
            # set up buffers
            f2in = open(infilename+".2", "w+b")
            f2out = open(outfilename+".2", "w+b")
            
            def get_val_buff(offset, size):
                return np.memmap(f2in, dtype=np.double, mode="r+", offset=offset*_dbytes, shape=(size,))
                
            def get_ind_buff(offset, size):
                return np.memmap(f2out, dtype=np.int, mode="r+", offset=offset*_ibytes, shape=(size,))
            
            
            offset_i = 0
            offset_j = segment_size
            offset_buff = 0
            while offset_i < l:
                il = np.minimum(chunk_size, l - offset_i)
                val_i_storage = get_val_storage(offset=k+offset_i, size=il)
                ind_i_storage = get_ind_storage(offset=k+offset_i, size=il)
                
                if offset_i < segment_size:
                    # buffer output storage
                    val_buff = get_val_buff(offset=offset_i, size=il)
                    ind_buff = get_ind_buff(offset=offset_i, size=il)
                    val_buff[:] = val_i_storage
                    ind_buff[:] = ind_i_storage
                    val_buff.flush()
                    ind_buff.flush()
                    
                    #buff = get_val_buff(offset=0, size=offset_i+il)
                    #assert np.all(buff[1:]>=buff[:-1])
                    
                
                # refill buffers
                buffl = np.minimum(chunk_size, segment_size - offset_buff)
                val_buff= get_val_buff(offset=offset_buff, size=buffl)
                ind_buff = get_ind_buff(offset=offset_buff, size=buffl)
                
                jl = np.minimum(chunk_size, l - offset_j)
                val_j_storage = get_val_storage(offset=k+offset_j, size=jl)
                ind_j_storage = get_ind_storage(offset=k+offset_j, size=jl)
                
<<<<<<< HEAD
                # heapq.merge
                merged = hq_merge(zip(val_j_storage, ind_j_storage, [False]*jl), zip(val_buff, ind_buff, [True]*buffl))
                pos_j = 0
                pos_buff = 0
                for i in range(il):
                    (val_i_storage[i], ind_i_storage[i], i) = merged.next()
                    if i:
                        pos_buff+=1
                    else:
                        pos_j+=1
                
                # numpy sort
                orig_indices = np.concatenate((ind_j_storage, ind_buff))
                orig_values = np.concatenate((val_j_storage, val_buff))
                indices = orig_values.argsort(kind="mergesort")[:il]
                val_i_storage[:] = orig_values[indices]
                ind_i_storage[:] = orig_indices[indices]
                pos_j = indices[indices <= jl][-1]+1
                pos_buff = indices[indices>jl][-1]+1-jl
                
                # python loop
                #pos_j = 0
                #pos_buff = 0
                #for pos_i in range(il):
                    #if pos_j < jl  and (pos_buff==buffl or val_j_storage[pos_j] < val_buff[pos_buff]):
                        #val_i_storage[pos_i] = val_j_storage[pos_j]
                        #ind_i_storage[pos_i] = ind_j_storage[pos_j]
                        #pos_j += 1
                    #else:
                        #assert pos_buff < buffl
                        #val_i_storage[pos_i] = val_buff[pos_buff]
                        #ind_i_storage[pos_i] = ind_buff[pos_buff]
                        #pos_buff += 1
=======
                # numpy sort
                #orig_indices = np.concatenate((ind_j_storage, ind_buff))
                #orig_values = np.concatenate((val_j_storage, val_buff))
                #indices = orig_values.argsort(kind="mergesort")[:il]
                #val_i_storage[:] = orig_values[indices]
                #ind_i_storage[:] = orig_indices[indices]
                #pos_j = indices[indices <= jl][-1]+1
                #pos_buff = indices[indices>jl][-1]+1-jl
                
                # extension loop
                pos_j = 0
                pos_buff = 0
                merge(buffl,
                      val_buff,
                      inds_buff,
                      jl,
                      val_j_storage,
                      ind_j_storage,
                      il,
                      val_i_storage,
                      ind_i_storage,
                      pos_buff,
                      pos_j)
>>>>>>> 687fbdfd
                
                offset_i += chunk_size
                offset_j += pos_j
                offset_buff += pos_buff
                
                val_i_storage.flush()
                ind_i_storage.flush()
                
                #seg = get_val_storage(offset=k, size=offset_i)
                #assert np.all(seg[1:]>=seg[:-1])
                
            f2in.close()
            os.remove(f2out.name)
            f2out.close()
            os.remove(f2in.name)
            
            k += l
            rem -= l
        
        segment_size = 2 * segment_size

        
        
        
        
@profile       
def argrank_chunk(indices_filename, values_filename, weight_fun=None, chunk_size=None):
    # load input
    find = open(indices_filename, 'r+b')
    find.seek(0,2)
    bytes = find.tell()
    if (bytes % _ibytes):
        raise ValueError("Size of available data is not multiple of data-type size.")
    size = bytes // _ibytes
    
    fval = open(values_filename, 'r+b')
    fval.seek(0,2)
    if fval.tell() != bytes:
        raise ValueError("The sizes of input files for indices and values must be equal.")
    
    # output array
    out = np.empty(size, dtype=np.double)
    
    def get_val_storage(offset, size):
        return np.memmap(fval, dtype=np.double, mode="r+", offset=offset*_dbytes, shape=(size,))
    
    def get_ind_storage(offset, size):
        return np.memmap(find, dtype=np.int, mode="r+", offset=offset*_ibytes, shape=(size,))
    
    
    # fractional ranks
    def calc_fractional_ranks(inds, flag, begin):
        if weight_fun is None:
            fractional_ranks = np.flatnonzero(flag)+1+begin
        else:
            cumulative_weights = weight_fun(inds)
            cumulative_weights[:] = cumulative_weights.cumsum()
            fractional_ranks = cumulative_weights[flag]+begin
            del cumulative_weights
        
        current_rank = fractional_ranks[-1]
        if len(fractional_ranks) > 1:
            fractional_ranks[1:] = (fractional_ranks[1:] + fractional_ranks[:-1] - 1) * 0.5
        fractional_ranks[0] = (fractional_ranks[0] + begin - 1) * 0.5
        
        # index in array of unique values
        iflag = np.concatenate(([False], flag[:-1])).cumsum()
        return (fractional_ranks[iflag], current_rank)
       
    current_rank = 0
    k = 0
    rem = size
    if chunk_size is not None:
        while rem > chunk_size:
            val_storage = get_val_storage(offset=k, size=chunk_size)
            
            # indicate whether a value is the last of a streak
            flag = val_storage[1:] != val_storage[:-1]
            
            # drop the last value
            keep=len(flag)
            while not flag[keep-1]:
                keep -= 1
            
            ind_storage = get_ind_storage(offset=k, size=keep)
            flag = flag[:keep]
            
            (out[ind_storage], current_rank) = calc_fractional_ranks(ind_storage, flag, begin=current_rank)
            
            k += keep
            rem -= keep
    
    val_storage = get_val_storage(offset=k, size=rem)
    flag = np.ones(rem, dtype=bool)
    np.not_equal(val_storage[1:], val_storage[:-1], out=flag[:-1])
    #flag = np.concatenate((val_storage[1:] != val_storage[:-1], [True]))
    ind_storage = get_ind_storage(offset=k, size=rem)
    (out[ind_storage], current_rank) = calc_fractional_ranks(ind_storage, flag, begin=current_rank)
    
    return (out, current_rank)
        
    
    
###############################################################################
###############################################################################
###############################################################################
###############################################################################<|MERGE_RESOLUTION|>--- conflicted
+++ resolved
@@ -198,41 +198,6 @@
                 val_j_storage = get_val_storage(offset=k+offset_j, size=jl)
                 ind_j_storage = get_ind_storage(offset=k+offset_j, size=jl)
                 
-<<<<<<< HEAD
-                # heapq.merge
-                merged = hq_merge(zip(val_j_storage, ind_j_storage, [False]*jl), zip(val_buff, ind_buff, [True]*buffl))
-                pos_j = 0
-                pos_buff = 0
-                for i in range(il):
-                    (val_i_storage[i], ind_i_storage[i], i) = merged.next()
-                    if i:
-                        pos_buff+=1
-                    else:
-                        pos_j+=1
-                
-                # numpy sort
-                orig_indices = np.concatenate((ind_j_storage, ind_buff))
-                orig_values = np.concatenate((val_j_storage, val_buff))
-                indices = orig_values.argsort(kind="mergesort")[:il]
-                val_i_storage[:] = orig_values[indices]
-                ind_i_storage[:] = orig_indices[indices]
-                pos_j = indices[indices <= jl][-1]+1
-                pos_buff = indices[indices>jl][-1]+1-jl
-                
-                # python loop
-                #pos_j = 0
-                #pos_buff = 0
-                #for pos_i in range(il):
-                    #if pos_j < jl  and (pos_buff==buffl or val_j_storage[pos_j] < val_buff[pos_buff]):
-                        #val_i_storage[pos_i] = val_j_storage[pos_j]
-                        #ind_i_storage[pos_i] = ind_j_storage[pos_j]
-                        #pos_j += 1
-                    #else:
-                        #assert pos_buff < buffl
-                        #val_i_storage[pos_i] = val_buff[pos_buff]
-                        #ind_i_storage[pos_i] = ind_buff[pos_buff]
-                        #pos_buff += 1
-=======
                 # numpy sort
                 #orig_indices = np.concatenate((ind_j_storage, ind_buff))
                 #orig_values = np.concatenate((val_j_storage, val_buff))
@@ -256,7 +221,6 @@
                       ind_i_storage,
                       pos_buff,
                       pos_j)
->>>>>>> 687fbdfd
                 
                 offset_i += chunk_size
                 offset_j += pos_j
