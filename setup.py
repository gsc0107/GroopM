from distutils.core import setup

setup(
    name='GroopM',
    version='0.3.2',
    author='Michael Imelfort',
    author_email='mike@mikeimelfort.com',
    packages=['groopm'],
    scripts=['bin/groopm'],
	url='http://pypi.python.org/pypi/GroopM/',
    license='LICENSE.txt',
    description='Metagenomic binning suite',
    long_description=open('README.txt').read(),
    install_requires=[
        "numpy >= 1.6.1",
        "scipy >= 0.10.1",
        "matplotlib >= 1.1.0",
<<<<<<< HEAD
        "tables >= 2.3",
=======
        "tables >= 2.3"
>>>>>>> 544b1c52
    ],
)<|MERGE_RESOLUTION|>--- conflicted
+++ resolved
@@ -15,10 +15,6 @@
         "numpy >= 1.6.1",
         "scipy >= 0.10.1",
         "matplotlib >= 1.1.0",
-<<<<<<< HEAD
-        "tables >= 2.3",
-=======
         "tables >= 2.3"
->>>>>>> 544b1c52
     ],
 )